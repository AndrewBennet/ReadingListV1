import ReadingList_Foundation
import PersistedPropertyWrapper

struct GeneralSettings {
    private init() { }

    @Persisted("searchLanguageRestriction")
    static var searchLanguageRestriction: LanguageIso639_1?

    @Persisted("prepopulateLastLanguageSelection", defaultValue: true)
    static var prepopulateLastLanguageSelection: Bool

    @Persisted("showExpandedDescription", defaultValue: false)
    static var showExpandedDescription: Bool

    @Persisted("defaultProgressType", defaultValue: .page)
    static var defaultProgressType: ProgressType

    @Persisted("addCustomBooksToTopOfCustom", defaultValue: false)
    static var addBooksToTopOfCustom: Bool

<<<<<<< HEAD
    @Persisted("iCloudSyncEnabled", defaultValue: false)
    static var iCloudSyncEnabled: Bool

    @available(iOS, obsoleted: 13.0)
    @Persisted("theme", defaultValue: .normal)
    static var theme: Theme
=======
    @Persisted("showAmazonLinks", defaultValue: true)
    static var showAmazonLinks: Bool

    @Persisted("darkModeOverride")
    static var darkModeOverride: Bool?
>>>>>>> 61484bda
}<|MERGE_RESOLUTION|>--- conflicted
+++ resolved
@@ -19,18 +19,12 @@
     @Persisted("addCustomBooksToTopOfCustom", defaultValue: false)
     static var addBooksToTopOfCustom: Bool
 
-<<<<<<< HEAD
     @Persisted("iCloudSyncEnabled", defaultValue: false)
     static var iCloudSyncEnabled: Bool
 
-    @available(iOS, obsoleted: 13.0)
-    @Persisted("theme", defaultValue: .normal)
-    static var theme: Theme
-=======
     @Persisted("showAmazonLinks", defaultValue: true)
     static var showAmazonLinks: Bool
 
     @Persisted("darkModeOverride")
     static var darkModeOverride: Bool?
->>>>>>> 61484bda
 }