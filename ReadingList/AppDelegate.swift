import UIKit
import SVProgressHUD
import SwiftyStoreKit
import CoreData
import ReadingList_Foundation
<<<<<<< HEAD
import Reachability
=======
import os.log
>>>>>>> db464b09

var appDelegate: AppDelegate {
    return UIApplication.shared.delegate as! AppDelegate
}

@UIApplicationMain
class AppDelegate: UIResponder, UIApplicationDelegate {

    var window: UIWindow?
    var storeMigrationFailed = false
    let reachability = Reachability()!

    /**
     Will be nil until after the persistent store is initialised.
    */
    var syncCoordinator: SyncCoordinator?

    var tabBarController: TabBarController {
        return window!.rootViewController as! TabBarController
    }

    func application(_ application: UIApplication, didFinishLaunchingWithOptions launchOptions: [UIApplication.LaunchOptionsKey: Any]?) -> Bool {
        UserEngagement.initialiseUserAnalytics()

        setupSvProgressHud()
        completeStoreTransactions()
        monitorNetworkReachability()

        // Remote notifications are required for iCloud sync.
        application.registerForRemoteNotifications()

        // Grab any options which we take action on after the persistent store is initialised
        let quickAction = launchOptions?[.shortcutItem] as? UIApplicationShortcutItem
        let csvFileUrl = launchOptions?[.url] as? URL

        initialisePersistentStore {
            // Once the store is loaded and the main storyboard instantiated, perform the quick action
            // or open the CSV file, is specified. This is done here rather than in application:open,
            // for example, in the case where the app is not yet launched.
            if let quickAction = quickAction {
                self.performQuickAction(QuickAction(rawValue: quickAction.type)!)
            } else if let csvFileUrl = csvFileUrl {
                self.openCsvImport(url: csvFileUrl)
            }
        }

        // If there was a QuickAction or URL-open, it is handled here, so prevent another handler from being called
        return quickAction == nil && csvFileUrl == nil
    }

    /**
     Initialises the persistent store on a background thread. If successfully completed, the main thread
     will instantiate the root view controller, perform some other app-startup work, and call the callback.
     If the persistent store fails to initialise, then an error alert is presented to the user.
    */
    private func initialisePersistentStore(onSuccess: (() -> Void)? = nil) {
        DispatchQueue.global(qos: .userInteractive).async {
            do {
                try PersistentStoreManager.initalisePersistentStore {
                    os_log("Persistent store loaded", type: .info)
                    DispatchQueue.main.async {
                        #if DEBUG
                        DebugSettings.initialiseFromCommandLine()
                        #endif

                        self.window!.rootViewController = TabBarController()

                        // Initialise app-level theme, and monitor the set theme
                        self.initialiseTheme()
                        self.monitorThemeSetting()
                        UserSettings.mostRecentWorkingVersion.value = BuildInfo.appConfiguration.userFacingDescription

<<<<<<< HEAD
                        // Initialise the Sync Coordinator which will maintain iCloud synchronisation
                        self.syncCoordinator = SyncCoordinator(container: PersistentStoreManager.container)
                        if UserSettings.iCloudSyncEnabled.value {
                            self.syncCoordinator!.remote.initialise { error in
                                guard error == nil else { return }
                                self.syncCoordinator!.start()
                            }
                        }

                        // Once the store is loaded and the main storyboard instantiated, perform the quick action
                        // or open the CSV file, is specified. This is done here rather than in application:open, for example,
                        // in the case where the app is not yet launched.
                        if let quickAction = quickAction {
                            self.performQuickAction(QuickAction(rawValue: quickAction.type)!)
                        } else if let csvFileUrl = csvFileUrl {
                            self.openCsvImport(url: csvFileUrl)
                        }
=======
                        onSuccess?()
>>>>>>> db464b09
                    }
                }
            } catch MigrationError.incompatibleStore {
                DispatchQueue.main.async {
                    self.storeMigrationFailed = true
                    self.presentIncompatibleDataAlert()
                }
            } catch {
                fatalError(error.localizedDescription)
            }
        }
    }

    func presentIncompatibleDataAlert() {
        guard let mostRecentWorkingVersion = UserSettings.mostRecentWorkingVersion.value else { fatalError("No recorded previously working version") }

        #if RELEASE
        // This is a common error during development, but shouldn't occur in production
        guard mostRecentWorkingVersion != BuildInfo.appConfiguration.userFacingDescription else { fatalError("Migration error thrown for store of same version.") }
        #endif

        guard window!.rootViewController!.presentedViewController == nil else { return }
        let alert = UIAlertController(title: "Incompatible Data", message: """
            The data on this device is not compatible with this version of Reading List.

            You previously had version \(mostRecentWorkingVersion), but now have version \(BuildInfo.appConfiguration.userFacingDescription). \
            You will need to install \(mostRecentWorkingVersion) again to be able to access your data.
            """, preferredStyle: .alert)

        #if DEBUG
        alert.addAction(UIAlertAction(title: "Delete Store", style: .destructive) { _ in
            NSPersistentStoreCoordinator().destroyAndDeleteStore(at: URL.applicationSupport.appendingPathComponent(PersistentStoreManager.storeFileName))
            self.initialisePersistentStore()
        })
        #endif

        alert.addAction(UIAlertAction(title: "OK", style: .default, handler: nil))
        window!.rootViewController!.present(alert, animated: true)
    }

    func setupSvProgressHud() {
        // Prepare the progress display style. Switched to dark in 1.4 due to a bug in the display of light style
        SVProgressHUD.setDefaultStyle(.dark)
        SVProgressHUD.setDefaultAnimationType(.native)
        SVProgressHUD.setDefaultMaskType(.clear)
        SVProgressHUD.setMinimumDismissTimeInterval(2)
    }

    func completeStoreTransactions() {
        // Apple recommends to register a transaction observer as soon as the app starts.
        SwiftyStoreKit.completeTransactions(atomically: true) { purchases in
            purchases.filter {
                ($0.transaction.transactionState == .purchased || $0.transaction.transactionState == .restored) && $0.needsFinishTransaction
            }.forEach {
                SwiftyStoreKit.finishTransaction($0.transaction)
            }
        }
    }

    func applicationDidBecomeActive(_ application: UIApplication) {
        #if DEBUG
            if DebugSettings.quickActionSimulation == .barcodeScan {
                performQuickAction(.scanBarcode)
            } else if DebugSettings.quickActionSimulation == .searchOnline {
                performQuickAction(.searchOnline)
            }
        #endif
        UserEngagement.onAppOpen()

        if storeMigrationFailed {
            presentIncompatibleDataAlert()
        }
    }

    func application(_ application: UIApplication, performActionFor shortcutItem: UIApplicationShortcutItem, completionHandler: @escaping (Bool) -> Void) {
        performQuickAction(QuickAction(rawValue: shortcutItem.type)!)
        completionHandler(true)
    }

    func application(_ app: UIApplication, open url: URL, options: [UIApplication.OpenURLOptionsKey: Any] = [:]) -> Bool {
        openCsvImport(url: url)
        return true
    }

    func application(_ application: UIApplication, didRegisterForRemoteNotificationsWithDeviceToken deviceToken: Data) {
        print("Registered for remote notifications")
    }

    func application(_ application: UIApplication, didFailToRegisterForRemoteNotificationsWithError error: Error) {
        print("Failed to register for remote notifications")
    }

    func application(_ application: UIApplication, didReceiveRemoteNotification userInfo: [AnyHashable: Any],
                     fetchCompletionHandler completionHandler: @escaping (UIBackgroundFetchResult) -> Void) {
        if UserSettings.iCloudSyncEnabled.value, let syncCoordinator = syncCoordinator, syncCoordinator.remote.isInitialised {
            syncCoordinator.remoteNotificationReceived(applicationCallback: completionHandler)
        }
    }

    func monitorNetworkReachability() {
        do {
            try reachability.startNotifier()
            NotificationCenter.default.addObserver(self, selector: #selector(networkConnectivityDidChange), name: .reachabilityChanged, object: nil)
        } catch {
            print("Error starting reachability notifier")
        }
    }

    @objc func networkConnectivityDidChange() {
        if reachability.connection != .none, let syncCoordinator = syncCoordinator, syncCoordinator.isStarted {
            syncCoordinator.processPendingChanges()
        }
    }

    func openCsvImport(url: URL) {
        UserEngagement.logEvent(.openCsvInApp)
        tabBarController.selectedTab = .settings

        let settingsSplitView = tabBarController.selectedSplitViewController!
        let navController = settingsSplitView.masterNavigationController
        navController.dismiss(animated: false)

        // FUTURE: The pop was preventing the segue from occurring. We can end up with a taller
        // than usual navigation stack. Looking for a way to pop and then push in quick succession.
        navController.viewControllers.first!.performSegue(withIdentifier: "settingsData", sender: url)
    }

    func performQuickAction(_ action: QuickAction) {
        func presentFromToRead(_ viewController: UIViewController) {
            // All quick actions are presented from the To Read tab
            tabBarController.selectedTab = .toRead

            // Dismiss any modal views before presenting
            let navController = tabBarController.selectedSplitViewController!.masterNavigationController
            navController.dismissAndPopToRoot()
            navController.viewControllers.first!.present(viewController, animated: true, completion: nil)
        }

        switch action {
        case .scanBarcode:
            UserEngagement.logEvent(.scanBarcodeQuickAction)
            presentFromToRead(UIStoryboard.ScanBarcode.rootAsFormSheet())
        case .searchOnline:
            UserEngagement.logEvent(.searchOnlineQuickAction)
            presentFromToRead(UIStoryboard.SearchOnline.rootAsFormSheet())
        }
    }

    func monitorThemeSetting() {
        NotificationCenter.default.addObserver(self, selector: #selector(initialiseTheme), name: .ThemeSettingChanged, object: nil)
    }

    @objc func initialiseTheme() {
        UserSettings.theme.value.configureForms()
    }
}

enum QuickAction: String {
    case scanBarcode = "com.andrewbennet.books.ScanBarcode"
    case searchOnline = "com.andrewbennet.books.SearchBooks"
}<|MERGE_RESOLUTION|>--- conflicted
+++ resolved
@@ -3,11 +3,8 @@
 import SwiftyStoreKit
 import CoreData
 import ReadingList_Foundation
-<<<<<<< HEAD
+import os.log
 import Reachability
-=======
-import os.log
->>>>>>> db464b09
 
 var appDelegate: AppDelegate {
     return UIApplication.shared.delegate as! AppDelegate
@@ -80,7 +77,6 @@
                         self.monitorThemeSetting()
                         UserSettings.mostRecentWorkingVersion.value = BuildInfo.appConfiguration.userFacingDescription
 
-<<<<<<< HEAD
                         // Initialise the Sync Coordinator which will maintain iCloud synchronisation
                         self.syncCoordinator = SyncCoordinator(container: PersistentStoreManager.container)
                         if UserSettings.iCloudSyncEnabled.value {
@@ -90,17 +86,7 @@
                             }
                         }
 
-                        // Once the store is loaded and the main storyboard instantiated, perform the quick action
-                        // or open the CSV file, is specified. This is done here rather than in application:open, for example,
-                        // in the case where the app is not yet launched.
-                        if let quickAction = quickAction {
-                            self.performQuickAction(QuickAction(rawValue: quickAction.type)!)
-                        } else if let csvFileUrl = csvFileUrl {
-                            self.openCsvImport(url: csvFileUrl)
-                        }
-=======
                         onSuccess?()
->>>>>>> db464b09
                     }
                 }
             } catch MigrationError.incompatibleStore {
