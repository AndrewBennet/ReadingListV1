--- conflicted
+++ resolved
@@ -12,12 +12,10 @@
 class AppDelegate: UIResponder, UIApplicationDelegate {
 
     var window: UIWindow?
-<<<<<<< HEAD
+    var storeMigrationFailed = false
+
     var syncCoordinator: SyncCoordinator!
     let reachability = Reachability()!
-=======
-    var storeMigrationFailed = false
->>>>>>> 1445c59d
 
     var tabBarController: TabBarController {
         return window!.rootViewController as! TabBarController
@@ -40,43 +38,22 @@
         // Initialise the persistent store on a background thread. The main thread will return and the LaunchScreen
         // storyboard will remain in place until this is completed, at which point the Main storyboard will be instantiated.
         DispatchQueue.global(qos: .userInteractive).async { [unowned self] in
-<<<<<<< HEAD
-            PersistentStoreManager.initalisePersistentStore {
-                DispatchQueue.main.async {
-                    #if DEBUG
-                        DebugSettings.initialiseFromCommandLine()
-                    #endif
-
-                    // Use Query Generations for the view context
-                    try! PersistentStoreManager.container.viewContext.setQueryGenerationFrom(NSQueryGenerationToken.current)
-
-                    // Initialise the Sync Coordinator which will maintain iCloud synchronisation
-                    self.syncCoordinator = SyncCoordinator(container: PersistentStoreManager.container)
-                    if UserSettings.iCloudSyncEnabled.value {
-                        self.syncCoordinator.start()
-                    }
-
-                    // Set the root view controller
-                    self.window!.rootViewController = TabBarController()
-
-                    // Initialise app-level theme, and monitor the set theme
-                    self.initialiseTheme()
-                    self.monitorThemeSetting()
-
-                    // Once the store is loaded and the main storyboard instantiated, perform the quick action
-                    // or open the CSV file, is specified. This is done here rather than in application:open, for example,
-                    // in the case where the app is not yet launched.
-                    if let quickAction = quickAction {
-                        self.performQuickAction(QuickAction(rawValue: quickAction.type)!)
-                    } else if let csvFileUrl = csvFileUrl {
-                        self.openCsvImport(url: csvFileUrl)
-=======
             do {
                 try PersistentStoreManager.initalisePersistentStore {
                     DispatchQueue.main.async {
                         #if DEBUG
                             DebugSettings.initialiseFromCommandLine()
                         #endif
+
+                        // Use Query Generations for the view context
+                        try! PersistentStoreManager.container.viewContext.setQueryGenerationFrom(NSQueryGenerationToken.current)
+
+                        // Initialise the Sync Coordinator which will maintain iCloud synchronisation
+                        self.syncCoordinator = SyncCoordinator(container: PersistentStoreManager.container)
+                        if UserSettings.iCloudSyncEnabled.value {
+                            self.syncCoordinator.start()
+                        }
+
                         self.window!.rootViewController = TabBarController()
 
                         // Initialise app-level theme, and monitor the set theme
@@ -92,7 +69,6 @@
                         } else if let csvFileUrl = csvFileUrl {
                             self.openCsvImport(url: csvFileUrl)
                         }
->>>>>>> 1445c59d
                     }
                 }
             } catch MigrationError.incompatibleStore {
