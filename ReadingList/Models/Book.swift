import Foundation
import CoreData
import CloudKit

@objc(Book)
class Book: NSManagedObject {
    @NSManaged var readState: BookReadState
    @NSManaged var startedReading: Date?
    @NSManaged var finishedReading: Date?

    @NSManaged var isbn13: String?
    @NSManaged var googleBooksId: String?
    @NSManaged var manualBookId: String?

    @NSManaged var title: String
    @NSManaged private(set) var authors: [Author]
    @NSManaged private(set) var authorSort: String // Calculated sort helper

    @NSManaged var pageCount: NSNumber?
    @NSManaged var publicationDate: Date?
    @NSManaged var bookDescription: String?
    @NSManaged var coverImage: Data?
    @NSManaged var notes: String?
    @NSManaged var rating: NSNumber? // Valid values are 1-5.
    @NSManaged var languageCode: String? // ISO 639.1: two-digit language code
    @NSManaged var currentPage: NSNumber?
    @NSManaged var sort: NSNumber?

    @NSManaged var subjects: Set<Subject>
    @NSManaged private(set) var lists: Set<List>

    // Raw value of a BookKey option set. Represents the keys which have been modified locally but
    // not uploaded to a remote store.
    @NSManaged private var keysPendingRemoteUpdate: Int32

    func addPendingRemoteUpdateKeys(_ keys: [BookCKRecordKey]) {
        let newKeysPendingRemoteUpdate = BookCKRecordKey.Bitmask.unionAll(keys.map { $0.bitmask })
        let newValue = BookCKRecordKey.Bitmask(rawValue: keysPendingRemoteUpdate).union(newKeysPendingRemoteUpdate).rawValue
        if keysPendingRemoteUpdate != newValue {
            keysPendingRemoteUpdate = newValue
        }
    }

    func removePendingRemoteUpdateKeys(_ keys: [BookCKRecordKey]) {
        let newKeysNotPendingRemoteUpdate = BookCKRecordKey.Bitmask.unionAll(keys.map { $0.bitmask })
        var newValue = BookCKRecordKey.Bitmask(rawValue: keysPendingRemoteUpdate)
        newValue.remove(newKeysNotPendingRemoteUpdate)
        if keysPendingRemoteUpdate != newValue.rawValue {
            keysPendingRemoteUpdate = newValue.rawValue
        }
    }

    static let pendingRemoteUpdatesPredicate = NSPredicate(format: "%K != 0", #keyPath(Book.keysPendingRemoteUpdate))

    @NSManaged var remoteIdentifier: String?
    @NSManaged private var ckRecordEncodedSystemFields: Data?

    convenience init(context: NSManagedObjectContext, readState: BookReadState) {
        self.init(context: context)
        self.readState = readState
        if readState == .reading {
            startedReading = Date()
        }
        if readState == .finished {
            startedReading = Date()
            finishedReading = Date()
        }
    }

    override func willSave() {
        super.willSave()

        // The sort manipulation should be in a method which allows setting of dates
        if readState == .toRead && sort == nil {
            let maxSort = Book.maxSort(fromContext: managedObjectContext!) ?? 0
            self.sort = (maxSort + 1).nsNumber
        }

        // Sort is not (yet) supported for non To Read books
        if readState != .toRead && sort != nil {
            self.sort = nil
        }

        // Update the modified keys record for Books which have a remote identifier, but only
        // on the viewContext.
        if managedObjectContext == PersistentStoreManager.container.viewContext && remoteIdentifier != nil {
            let keysPendingRemoteUpdate = changedValues().keys.compactMap { BookCKRecordKey.from(coreDataKey: $0) }.distinct()
            addPendingRemoteUpdateKeys(keysPendingRemoteUpdate)
            print("Updated bitmask: \(keysPendingRemoteUpdate.map { $0.rawValue }.joined(separator: ", "))")
        }
    }

    override func prepareForDeletion() {
        super.prepareForDeletion()
        for orphanedSubject in subjects.filter({ $0.books.count == 1 }) {
            orphanedSubject.delete()
        }

        if managedObjectContext == PersistentStoreManager.container.viewContext,
            let existingRemoteRecord = self.storedCKRecordSystemFields() {
            PendingRemoteDeletionItem(context: managedObjectContext!, ckRecordID: existingRemoteRecord.recordID)
        }
    }
}

extension Book {

    func setAuthors(_ authors: [Author]) {
        self.authors = authors
        self.authorSort = Author.authorSort(authors)
    }

    // FUTURE: make a convenience init which takes a fetch result?
    func populate(fromFetchResult fetchResult: GoogleBooks.FetchResult) {
        googleBooksId = fetchResult.id
        title = fetchResult.title
        populateAuthors(fromStrings: fetchResult.authors)
        bookDescription = fetchResult.description
        subjects = Set(fetchResult.subjects.map { Subject.getOrCreate(inContext: self.managedObjectContext!, withName: $0) })
        coverImage = fetchResult.coverImage
        pageCount = fetchResult.pageCount?.nsNumber
        publicationDate = fetchResult.publishedDate
        isbn13 = fetchResult.isbn13
        languageCode = fetchResult.languageCode
    }

    func populate(fromSearchResult searchResult: GoogleBooks.SearchResult, withCoverImage coverImage: Data? = nil) {
        googleBooksId = searchResult.id
        title = searchResult.title
        populateAuthors(fromStrings: searchResult.authors)
        isbn13 = searchResult.isbn13
        self.coverImage = coverImage
    }

    private func populateAuthors(fromStrings authors: [String]) {
        let authorNames: [(String?, String)] = authors.map {
            if let range = $0.range(of: " ", options: .backwards) {
                let firstNames = $0[..<range.upperBound].trimming()
                let lastName = $0[range.lowerBound...].trimming()

                return (firstNames: firstNames, lastName: lastName)
            } else {
                return (firstNames: nil, lastName: $0)
            }
        }

        self.setAuthors(authorNames.map { Author(lastName: $0.1, firstNames: $0.0) })
    }

    static func get(fromContext context: NSManagedObjectContext, googleBooksId: String? = nil, isbn: String? = nil) -> Book? {
        // if both are nil, leave early
        guard googleBooksId != nil || isbn != nil else { return nil }

        // First try fetching by google books ID
        if let googleBooksId = googleBooksId {
            let googleBooksfetch = NSManagedObject.fetchRequest(Book.self, limit: 1)
            googleBooksfetch.predicate = NSPredicate(format: "%K == %@", #keyPath(Book.googleBooksId), googleBooksId)
            googleBooksfetch.returnsObjectsAsFaults = false
            if let result = (try! context.fetch(googleBooksfetch)).first { return result }
        }

        // then try fetching by ISBN
        if let isbn = isbn {
            let isbnFetch = NSManagedObject.fetchRequest(Book.self, limit: 1)
            isbnFetch.predicate = NSPredicate(format: "%K == %@", #keyPath(Book.isbn13), isbn)
            isbnFetch.returnsObjectsAsFaults = false
            return (try! context.fetch(isbnFetch)).first
        }

        return nil
    }

    static func maxSort(fromContext context: NSManagedObjectContext) -> Int32? {
        // FUTURE: Could use a fetch expression to just return the max value
        let fetchRequest = NSManagedObject.fetchRequest(Book.self, limit: 1)
        fetchRequest.predicate = NSPredicate(format: "%K == %ld", #keyPath(Book.readState), BookReadState.toRead.rawValue)
        fetchRequest.sortDescriptors = [NSSortDescriptor(\Book.sort, ascending: false)]
        fetchRequest.returnsObjectsAsFaults = false
        return (try! context.fetch(fetchRequest)).first?.sort?.int32
    }

    enum ValidationError: Error {
        case missingTitle
        case invalidIsbn
        case invalidReadDates
<<<<<<< HEAD
        case bitmaskPresentWithoutRemoteIdentifier
        case missingIdentifier
        case conflictingIdentifiers
=======
        case invalidLanguageCode
>>>>>>> cb9d2306
    }

    override func validateForUpdate() throws {
        try super.validateForUpdate()

        // FUTURE: these should be property validators, not in validateForUpdate
        if title.isEmptyOrWhitespace { throw ValidationError.missingTitle }
        if let isbn = isbn13, ISBN13(isbn) == nil { throw ValidationError.invalidIsbn }

        // FUTURE: Check read state with current page
        if readState == .toRead && (startedReading != nil || finishedReading != nil) { throw ValidationError.invalidReadDates }
        if readState == .reading && (startedReading == nil || finishedReading != nil) { throw ValidationError.invalidReadDates }
        if readState == .finished && (startedReading == nil || finishedReading == nil
            || startedReading!.startOfDay() > finishedReading!.startOfDay()) {
            throw ValidationError.invalidReadDates
        }

<<<<<<< HEAD
        if googleBooksId == nil && manualBookId == nil {
            throw ValidationError.missingIdentifier
        }
        if googleBooksId != nil && manualBookId != nil {
            throw ValidationError.conflictingIdentifiers
        }

        if keysPendingRemoteUpdate != 0 && remoteIdentifier == nil {
            throw ValidationError.bitmaskPresentWithoutRemoteIdentifier
=======
        if let isoCode = languageCode, Language.byIsoCode[isoCode] == nil {
            throw ValidationError.invalidLanguageCode
>>>>>>> cb9d2306
        }
    }

    func startReading() {
        guard readState == .toRead else { print("Attempted to start a book in state \(readState)"); return }
        readState = .reading
        startedReading = Date()
    }

    func finishReading() {
        guard readState == .reading else { print("Attempted to finish a book in state \(readState)"); return }
        readState = .finished
        finishedReading = Date()
    }

    func updateReadState() {
        if startedReading == nil {
            readState = .toRead
        } else if finishedReading == nil {
            readState = .reading
        } else {
            readState = .finished
        }
    }
}

extension Book {

    func storedCKRecordSystemFields() -> CKRecord? {
        guard let systemFieldsData = ckRecordEncodedSystemFields else { return nil }
        return CKRecord(systemFieldsData: systemFieldsData)!
    }

    func storeCKRecordSystemFields(_ ckRecord: CKRecord?) {
        ckRecordEncodedSystemFields = ckRecord?.encodedSystemFields()
    }

    func CKRecordForInsert(zoneID: CKRecordZoneID) -> CKRecord {
        guard remoteIdentifier == nil && ckRecordEncodedSystemFields == nil else { fatalError("Unexpected attempt to insert a record which already exists.") }
        let recordName = googleBooksId ?? manualBookId!
        let ckRecord = CKRecord(recordType: "Book", recordID: CKRecordID(recordName: recordName, zoneID: zoneID))
        for key in BookCKRecordKey.all {
            ckRecord[key] = key.value(from: self)
        }
        return ckRecord
    }

    func CKRecordForDifferentialUpdate() -> CKRecord {
        guard let ckRecord = storedCKRecordSystemFields() else { fatalError("No stored CKRecord to use for differential update") }
        let changedKeys = BookCKRecordKey.Bitmask(rawValue: keysPendingRemoteUpdate)
        for key in BookCKRecordKey.all.filter({ changedKeys.contains($0.bitmask) }) {
            ckRecord[key] = key.value(from: self)
        }
        return ckRecord
    }

    func updateFrom(serverRecord: CKRecord) {
        if let existingCKRecordSystemFields = storedCKRecordSystemFields(), existingCKRecordSystemFields.recordChangeTag == serverRecord.recordChangeTag {
            print("CKRecord has same change tag; skipping update")
            return
        }

        if remoteIdentifier != serverRecord.recordID.recordName {
            print("Updating remoteIdentifier for book")
            remoteIdentifier = serverRecord.recordID.recordName
        }

        storeCKRecordSystemFields(serverRecord)

        for key in BookCKRecordKey.all {
            key.setValue(serverRecord[key], for: self)
        }
    }

    static func withRemoteIdentifier(_ id: String) -> NSPredicate {
        return NSPredicate(format: "%K == %@", #keyPath(Book.remoteIdentifier), id)
    }

    static func withRemoteIdentifiers(_ ids: [String]) -> NSPredicate {
        return NSPredicate(format: "%K in %@", #keyPath(Book.remoteIdentifier), ids)
    }
}<|MERGE_RESOLUTION|>--- conflicted
+++ resolved
@@ -183,13 +183,10 @@
         case missingTitle
         case invalidIsbn
         case invalidReadDates
-<<<<<<< HEAD
         case bitmaskPresentWithoutRemoteIdentifier
         case missingIdentifier
         case conflictingIdentifiers
-=======
         case invalidLanguageCode
->>>>>>> cb9d2306
     }
 
     override func validateForUpdate() throws {
@@ -207,7 +204,6 @@
             throw ValidationError.invalidReadDates
         }
 
-<<<<<<< HEAD
         if googleBooksId == nil && manualBookId == nil {
             throw ValidationError.missingIdentifier
         }
@@ -217,10 +213,9 @@
 
         if keysPendingRemoteUpdate != 0 && remoteIdentifier == nil {
             throw ValidationError.bitmaskPresentWithoutRemoteIdentifier
-=======
+	}
         if let isoCode = languageCode, Language.byIsoCode[isoCode] == nil {
             throw ValidationError.invalidLanguageCode
->>>>>>> cb9d2306
         }
     }
 
