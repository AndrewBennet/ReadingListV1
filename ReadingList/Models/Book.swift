--- conflicted
+++ resolved
@@ -1,11 +1,8 @@
 import Foundation
 import CoreData
 import ReadingList_Foundation
-<<<<<<< HEAD
+import os.log
 import CloudKit
-=======
-import os.log
->>>>>>> db464b09
 
 @objc(Book)
 class Book: NSManagedObject {
