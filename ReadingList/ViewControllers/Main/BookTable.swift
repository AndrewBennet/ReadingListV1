import UIKit
import DZNEmptyDataSet
import CoreData
import ReadingList_Foundation
import os.log

class BookTable: UITableViewController { //swiftlint:disable:this type_body_length

    var resultsController: CompoundFetchedResultsController<Book>!
    var readStates: [BookReadState]!
    var searchController: UISearchController!
    private lazy var orderedDefaultPredicates = readStates.map {
        (readState: $0, predicate: NSPredicate(format: "%K == %ld", #keyPath(Book.readState), $0.rawValue))
    }

    override func viewDidLoad() {
        searchController = UISearchController(filterPlaceholderText: "Your Library")
        searchController.searchResultsUpdater = self
        navigationItem.searchController = searchController

        tableView.keyboardDismissMode = .onDrag
        tableView.register(UINib(BookTableViewCell.self), forCellReuseIdentifier: String(describing: BookTableViewCell.self))

        clearsSelectionOnViewWillAppear = false
        navigationItem.title = readStates.last!.description

        // Handle the data fetch, sort and filtering
        buildResultsController()

<<<<<<< HEAD
        // Set the table footer text
        tableFooter.text = footerText()
=======
        // Some search bar styles are slightly different on iOS 11
        if #available(iOS 11.0, *) {
            navigationItem.searchController = searchController
        } else {
            tableView.tableHeaderView = TableHeaderSearchBar(searchBar: searchController.searchBar)
            tableView.setContentOffset(CGPoint(x: 0, y: searchController.searchBar.frame.height), animated: false)
        }
>>>>>>> c3aadaf4

        configureNavBarButtons()

        // Set the DZN data set source
        tableView.emptyDataSetSource = self
        tableView.emptyDataSetDelegate = self

        // Watch for changes
        NotificationCenter.default.addObserver(self, selector: #selector(bookSortChanged), name: .BookSortOrderChanged, object: nil)
        NotificationCenter.default.addObserver(self, selector: #selector(refetch), name: .PersistentStoreBatchOperationOccurred, object: nil)

        monitorThemeSetting()

        super.viewDidLoad()
    }

    override func viewDidAppear(_ animated: Bool) {
        // Deselect selected rows, so they don't stay highlighted, but only when in non-split mode
        if let selectedIndexPath = self.tableView.indexPathForSelectedRow, !splitViewController!.detailIsPresented {
            self.tableView.deselectRow(at: selectedIndexPath, animated: animated)
        }
        super.viewDidAppear(animated)
    }

    override func traitCollectionDidChange(_ previousTraitCollection: UITraitCollection?) {
        super.traitCollectionDidChange(previousTraitCollection)

        if traitCollection.forceTouchCapability == .available {
            registerForPreviewing(with: self, sourceView: tableView)
        }
    }

    override func tableView(_ tableView: UITableView, titleForHeaderInSection section: Int) -> String? {
        return titleForHeader(inSection: section)
    }

    func titleForHeader(inSection section: Int) -> String {
        // Turn the section name into a BookReadState and use its description property
        let sectionAsInt = Int(resultsController.sections![section].name)!
        let rowCount = resultsController.sections![section].numberOfObjects
        return "\(BookReadState(rawValue: Int16(sectionAsInt))!.description.uppercased()) (\(rowCount))"
    }

    func buildResultsController() {
        let controllers = orderedDefaultPredicates.map { readState, predicate -> NSFetchedResultsController<Book> in
            let fetchRequest = NSManagedObject.fetchRequest(Book.self, batch: 25)
            fetchRequest.predicate = predicate
            fetchRequest.sortDescriptors = TableSortOrder.byReadState[readState]!.sortDescriptors
            return NSFetchedResultsController<Book>(fetchRequest: fetchRequest, managedObjectContext: PersistentStoreManager.container.viewContext, sectionNameKeyPath: #keyPath(Book.readState), cacheName: nil)
        }

        resultsController = CompoundFetchedResultsController(controllers: controllers)
        try! resultsController.performFetch()
        // FUTURE: This is causing causing a retain cycle, but since we don't expect this view controller
        // to get deallocated anyway, it doesn't matter too much.
        resultsController.delegate = self
    }

    override func setEditing(_ editing: Bool, animated: Bool) {
        super.setEditing(editing, animated: animated)

        // The search bar should be disabled if editing: searches will clear selections in edit mode,
        // so it's probably better to just prevent searches from occuring.
        searchController.searchBar.isActive = !editing

        // If we have stopped editing, reset the navigation title
        if !isEditing {
            navigationItem.title = readStates.last!.description
        }

        configureNavBarButtons()
    }

    func configureNavBarButtons() {
        let leftButton, rightButton: UIBarButtonItem
        if isEditing {
            // If we're editing, the right button should become an "edit action" button, but be disabled until any books are selected
            leftButton = UIBarButtonItem(title: "Done", style: .done, target: self, action: #selector(toggleEditingAnimated))
            rightButton = UIBarButtonItem(image: #imageLiteral(resourceName: "MoreFilledIcon"), style: .plain, target: self, action: #selector(editActionButtonPressed(_:)))
            rightButton.isEnabled = false
        } else {
            // If we're not editing, the right button should revert back to being an Add button
            leftButton = UIBarButtonItem(title: "Edit", style: .plain, target: self, action: #selector(toggleEditingAnimated))
            rightButton = UIBarButtonItem(barButtonSystemItem: .add, target: self, action: #selector(addWasPressed(_:)))
        }

        // The edit state may be updated after the emptydataset is shown; the left button should be hidden when empty
        leftButton.setHidden(tableView.isEmptyDataSetVisible)

        navigationItem.leftBarButtonItem = leftButton
        navigationItem.rightBarButtonItem = rightButton
    }

    @objc func bookSortChanged() {
        DispatchQueue.main.async { // I should've commented why this is async; I don't remember why
            self.buildResultsController()
            self.tableView.reloadData()
        }
    }

    @objc func refetch() {
        // FUTURE: This can leave the EmptyDataSet off-screen if a bulk delete has occurred. Can't find a way to prevent this.
        try! self.resultsController.performFetch()
        self.tableView.reloadData()
    }

    override func numberOfSections(in tableView: UITableView) -> Int {
        return resultsController.sections!.count
    }

    override func tableView(_ tableView: UITableView, numberOfRowsInSection section: Int) -> Int {
        return resultsController.sections![section].numberOfObjects
    }

    override func tableView(_ tableView: UITableView, cellForRowAt indexPath: IndexPath) -> UITableViewCell {
        let cell = tableView.dequeueReusableCell(withIdentifier: "BookTableViewCell", for: indexPath) as! BookTableViewCell
        let book = resultsController.object(at: indexPath)
        cell.configureFrom(book)
        cell.initialise(withTheme: UserDefaults.standard[.theme])
        return cell
    }

    override func tableView(_ tableView: UITableView, didSelectRowAt indexPath: IndexPath) {
        if isEditing {
            guard let selectedRows = tableView.indexPathsForSelectedRows else { return }
            navigationItem.rightBarButtonItem!.isEnabled = true
            navigationItem.title = "\(selectedRows.count) Selected"
        } else {
            guard let selectedCell = tableView.cellForRow(at: indexPath) else { return }
            performSegue(withIdentifier: "showDetail", sender: selectedCell)
        }
    }

    override func tableView(_ tableView: UITableView, didDeselectRowAt indexPath: IndexPath) {
        guard isEditing else { return }
        // If this deselection was deselecting the only selected row, disable the edit action button and reset the title
        if let selectedRows = tableView.indexPathForSelectedRow, !selectedRows.isEmpty {
            navigationItem.title = "\(selectedRows.count) Selected"
        } else {
            navigationItem.rightBarButtonItem!.isEnabled = false
            navigationItem.title = readStates.last!.description
        }
    }

    @objc func editActionButtonPressed(_ sender: UIBarButtonItem) {
        guard let selectedRows = tableView.indexPathsForSelectedRows, !selectedRows.isEmpty else { return }
        let selectedSectionIndices = selectedRows.map { $0.section }.distinct()
        let selectedReadStates = sectionIndexByReadState.filter { selectedSectionIndices.contains($0.value) }.keys

        let optionsAlert = UIAlertController(title: "Edit \(selectedRows.count) book\(selectedRows.count == 1 ? "" : "s")", message: nil, preferredStyle: .actionSheet)
        optionsAlert.addAction(UIAlertAction(title: "Add to List", style: .default) { _ in
            let books = selectedRows.map(self.resultsController.object)

            self.present(AddToList.getAppropriateVcForAddingBooksToList(books) {
                self.setEditing(false, animated: true)
                UserEngagement.logEvent(.bulkAddBookToList)
                UserEngagement.onReviewTrigger()
            }, animated: true)
        })

        if let initialSelectionReadState = selectedReadStates.first, initialSelectionReadState != .finished, selectedReadStates.count == 1 {
            let title = (initialSelectionReadState == .toRead ? "Start" : "Finish") + (selectedRows.count > 1 ? " All" : "")
            optionsAlert.addAction(UIAlertAction(title: title, style: .default) { _ in
                for book in selectedRows.map(self.resultsController.object) {
                    if initialSelectionReadState == .toRead {
                        book.startReading()
                    } else if book.startedReading! < Date() {
                        // It is not "invalid" to have a book with a started date in the future; but it is invalid
                        // to have a finish date before the start date.
                        book.finishReading()
                    }
                }
                PersistentStoreManager.container.viewContext.saveIfChanged()
                self.setEditing(false, animated: true)
                UserEngagement.logEvent(.bulkEditReadState)

                // Only request a review if this was a Start tap: there have been a bunch of reviews
                // on the app store which are for books, not for the app!
                if initialSelectionReadState == .toRead {
                    UserEngagement.onReviewTrigger()
                }
            })
        }

        optionsAlert.addAction(UIAlertAction(title: "Delete\(selectedRows.count > 1 ? " All" : "")", style: .destructive) { _ in
            let confirm = self.confirmDeleteAlert(indexPaths: selectedRows)
            confirm.popoverPresentationController?.barButtonItem = sender
            self.present(confirm, animated: true)
        })
        optionsAlert.addAction(UIAlertAction(title: "Cancel", style: .cancel, handler: nil))
        optionsAlert.popoverPresentationController?.barButtonItem = sender

        self.present(optionsAlert, animated: true, completion: nil)
    }

    var sectionIndexByReadState: [BookReadState: Int] {
        guard let sections = resultsController.sections else { preconditionFailure("Cannot get section indexes before fetch") }
        return sections.enumerated().reduce(into: [BookReadState: Int]()) { result, section in
            guard let sectionNameInt = Int16(section.element.name), let readState = BookReadState(rawValue: sectionNameInt) else {
                preconditionFailure("Unexpected section name \"\(section.element.name)\"")
            }
            result[readState] = section.offset
        }
    }

    func simulateBookSelection(_ bookID: NSManagedObjectID, allowTableObscuring: Bool = true) {
        let book = PersistentStoreManager.container.viewContext.object(with: bookID) as! Book
        let indexPathOfSelectedBook = self.resultsController.indexPath(forObject: book)

        // If there is a row (there might not be is there is a search filtering the results,
        // and clearing the search creates animations which mess up push segues), then
        // scroll to it.
        if let indexPathOfSelectedBook = indexPathOfSelectedBook {
            tableView.scrollToRow(at: indexPathOfSelectedBook, at: .none, animated: true)
        }

        // allowTableObscuring determines whether the book details page should actually be shown, if showing it will obscure this table
        guard let splitViewController = splitViewController else { preconditionFailure("Missing SplitViewController") }
        guard allowTableObscuring || splitViewController.isSplit else { return }

        if let indexPathOfSelectedBook = indexPathOfSelectedBook {
            tableView.selectRow(at: indexPathOfSelectedBook, animated: true, scrollPosition: .none)
        }

        // If there is a detail view presented, update the book
        if splitViewController.detailIsPresented {
            (splitViewController.displayedDetailViewController as? BookDetails)?.book = book
        } else {
            // Segue to the details view, with the cell corresponding to the book as the sender.
            performSegue(withIdentifier: "showDetail", sender: book)
        }
    }

    override func shouldPerformSegue(withIdentifier identifier: String, sender: Any?) -> Bool {
        // No clicking on books in edit mode, even if you force-press
        return !tableView.isEditing
    }

    override func tableView(_ tableView: UITableView, shouldIndentWhileEditingRowAt indexPath: IndexPath) -> Bool {
        return true
    }

    override func prepare(for segue: UIStoryboardSegue, sender: Any?) {
        guard let navController = segue.destination as? UINavigationController,
            let detailsViewController = navController.topViewController as? BookDetails else { return }

        if let cell = sender as? UITableViewCell, let selectedIndex = self.tableView.indexPath(for: cell) {
            detailsViewController.book = self.resultsController.object(at: selectedIndex)
        } else if let book = sender as? Book {
            // When a simulated selection triggers a segue, the sender is the Book
            detailsViewController.book = book
        } else {
            assertionFailure("Unexpected sender type of segue to book details page")
        }
    }

    @IBAction private func addWasPressed(_ sender: UIBarButtonItem) {

        func storyboardAction(title: String, storyboard: UIStoryboard) -> UIAlertAction {
            return UIAlertAction(title: title, style: .default) { _ in
                self.present(storyboard.rootAsFormSheet(), animated: true, completion: nil)
            }
        }

        let optionsAlert = UIAlertController(title: "Add New Book", message: nil, preferredStyle: .actionSheet)
        optionsAlert.addAction(storyboardAction(title: "Scan Barcode", storyboard: .ScanBarcode))
        optionsAlert.addAction(storyboardAction(title: "Search Online", storyboard: .SearchOnline))
        optionsAlert.addAction(UIAlertAction(title: "Add Manually", style: .default) { _ in
            self.present(EditBookMetadata(bookToCreateReadState: .toRead).inThemedNavController(), animated: true, completion: nil)
        })
        optionsAlert.addAction(UIAlertAction(title: "Cancel", style: .cancel, handler: nil))
        optionsAlert.popoverPresentationController?.barButtonItem = sender

        self.present(optionsAlert, animated: true, completion: nil)
    }

    override func tableView(_ tableView: UITableView, trailingSwipeActionsConfigurationForRowAt indexPath: IndexPath) -> UISwipeActionsConfiguration? {
        let deleteAction = UIContextualAction(style: .destructive, title: "Delete") { _, _, callback in
            let confirm = self.confirmDeleteAlert(indexPaths: [indexPath], callback: callback)
            confirm.popoverPresentationController?.setSourceCell(atIndexPath: indexPath, inTable: tableView)
            self.present(confirm, animated: true, completion: nil)
        }
        deleteAction.image = #imageLiteral(resourceName: "Trash")
        let editAction = UIContextualAction(style: .normal, title: "Edit") { _, _, callback in
            self.present(EditBookMetadata(bookToEditID: self.resultsController.object(at: indexPath).objectID).inThemedNavController(), animated: true)
            callback(true)
        }
        editAction.image = #imageLiteral(resourceName: "Literature")
        return UISwipeActionsConfiguration(performFirstActionWithFullSwipe: false, actions: [deleteAction, editAction])
    }

    override func tableView(_ tableView: UITableView, leadingSwipeActionsConfigurationForRowAt indexPath: IndexPath) -> UISwipeActionsConfiguration? {

        var actions = [UIContextualAction(style: .normal, title: "Log", image: #imageLiteral(resourceName: "Timetable")) { _, _, callback in
            self.present(EditBookReadState(existingBookID: self.resultsController.object(at: indexPath).objectID).inThemedNavController(), animated: true)
            callback(true)
        }]

        let readStateOfSection = sectionIndexByReadState.first { $0.value == indexPath.section }!.key
        guard readStateOfSection == .toRead || (readStateOfSection == .reading && resultsController.object(at: indexPath).startedReading! < Date()) else {
            // It is not "invalid" to have a book with a started date in the future; but it is invalid
            // to have a finish date before the start date. Therefore, hide the finish action if
            // this would be the case.
            return UISwipeActionsConfiguration(performFirstActionWithFullSwipe: false, actions: actions)
        }

        let leadingSwipeAction = UIContextualAction(style: .normal, title: readStateOfSection == .toRead ? "Start" : "Finish") { _, _, callback in
            let book = self.resultsController.object(at: indexPath)
            if readStateOfSection == .toRead {
                book.startReading()
            } else {
                book.finishReading()
            }
            book.managedObjectContext!.saveAndLogIfErrored()
            UserEngagement.logEvent(.transitionReadState)
            callback(true)
        }
        leadingSwipeAction.backgroundColor = readStateOfSection == .toRead ? .buttonBlue : .flatGreen
        leadingSwipeAction.image = readStateOfSection == .toRead ? #imageLiteral(resourceName: "Play") : #imageLiteral(resourceName: "Complete")
        actions.insert(leadingSwipeAction, at: 0)

        return UISwipeActionsConfiguration(actions: actions)
    }

    func confirmDeleteAlert(indexPaths: [IndexPath], callback: ((Bool) -> Void)? = nil) -> UIAlertController {
        let confirmDeleteAlert = UIAlertController(title: indexPaths.count == 1 ? "Confirm delete" : "Confirm deletion of \(indexPaths.count) books", message: nil, preferredStyle: .actionSheet)
        confirmDeleteAlert.addAction(UIAlertAction(title: "Cancel", style: .cancel) { _ in
            callback?(false)
        })
        confirmDeleteAlert.addAction(UIAlertAction(title: "Delete", style: .destructive) { _ in
            indexPaths.map(self.resultsController.object).forEach { $0.delete() }
            PersistentStoreManager.container.viewContext.saveAndLogIfErrored()
            self.setEditing(false, animated: true)
            UserEngagement.logEvent(indexPaths.count > 1 ? .bulkDeleteBook : .deleteBook)
            callback?(true)
        })
        return confirmDeleteAlert
    }
}

extension BookTable: UISearchResultsUpdating {
    func predicate(forSearchText searchText: String?) -> NSPredicate {
        if let searchText = searchText, !searchText.isEmptyOrWhitespace && searchText.trimming().count >= 2 {
            return NSPredicate.wordsWithinFields(searchText, fieldNames: #keyPath(Book.title), #keyPath(Book.authorSort), "ANY \(#keyPath(Book.subjects)).name")
        }
        return NSPredicate(boolean: true) // If we cannot filter with the search text, we should return all results
    }

    func updateSearchResults(for searchController: UISearchController) {
        let searchTextPredicate = self.predicate(forSearchText: searchController.searchBar.text)

        var anyChangedPredicates = false
        for (index, controller) in resultsController.controllers.enumerated() {
            let thisSectionPredicate = NSPredicate.and([orderedDefaultPredicates[index].predicate, searchTextPredicate])
            if controller.fetchRequest.predicate != thisSectionPredicate {
                controller.fetchRequest.predicate = thisSectionPredicate
                anyChangedPredicates = true
            }
        }
        if anyChangedPredicates {
            try! resultsController.performFetch()
            tableView.reloadData()
        }
    }

    override func tableView(_ tableView: UITableView, canMoveRowAt indexPath: IndexPath) -> Bool {
        // Disable reorderng when searching, or when the sort order is not custom
        guard !searchController.hasActiveSearchTerms else { return false }
        guard let toReadSectionIndex = sectionIndexByReadState[.toRead] else { return false }
        guard UserDefaults.standard[.toReadSortOrder] == .customOrder else { return false }

        // We can reorder the "ToRead" books if there are more than one
        return indexPath.section == toReadSectionIndex && self.tableView(tableView, numberOfRowsInSection: toReadSectionIndex) > 1
    }

    override func tableView(_ tableView: UITableView, targetIndexPathForMoveFromRowAt sourceIndexPath: IndexPath, toProposedIndexPath proposedDestinationIndexPath: IndexPath) -> IndexPath {
        if sourceIndexPath.section == proposedDestinationIndexPath.section {
            return proposedDestinationIndexPath
        } else {
            // FUTURE: To work best in the general case, this should see whether the proposed section is lower or higher
            // than the source section, and use that to set the returned IndexPath's row to either 0 or the maximum (respectively)
            return IndexPath(row: 0, section: sourceIndexPath.section)
        }
    }

    override func tableView(_ tableView: UITableView, moveRowAt sourceIndexPath: IndexPath, to destinationIndexPath: IndexPath) {
        // We should only have movement in the ToRead secion. We also ignore moves which have no effect
        guard let toReadSectionIndex = sectionIndexByReadState[.toRead] else { return }
        guard sourceIndexPath.section == toReadSectionIndex && destinationIndexPath.section == toReadSectionIndex else { return }
        guard sourceIndexPath.row != destinationIndexPath.row else { return }

        // Get the range of objects that the move affects
        let topRowIndex = sourceIndexPath.row < destinationIndexPath.row ? sourceIndexPath : destinationIndexPath
        let bottomRowIndex = sourceIndexPath.row < destinationIndexPath.row ? destinationIndexPath : sourceIndexPath
        let downwardMovement = sourceIndexPath.row < destinationIndexPath.row
        var booksInMovementRange = (topRowIndex.row...bottomRowIndex.row).map {
            resultsController.object(at: IndexPath(row: $0, section: toReadSectionIndex))
        }

        // Move the objects array to reflect the desired order
        if downwardMovement {
            let first = booksInMovementRange.removeFirst()
            booksInMovementRange.append(first)
        } else {
            let last = booksInMovementRange.removeLast()
            booksInMovementRange.insert(last, at: 0)
        }

        // Turn off updates while we manipulate the object context
        resultsController.delegate = nil

        // Get the desired sort index for the top row in the movement range. This will be the basis
        // of our new sort values.
        let topRowSort = getDesiredSort(for: topRowIndex)

        // Update the sort indices for all books in the range, increasing the sort by 1 for each cell.
        var sort = topRowSort
        for book in booksInMovementRange {
            book.sort = NSNumber(value: sort)
            sort += 1
        }

        // The following operation does not strictly follow from this reorder operation: we want to ensure that
        // we don't have overlapping sort indices. This shoudn't happen in normal usage of the app - but distinct
        // values are not enforced in the data model. Overlap might occur due to difficult-to-avoid timing issues
        // in iCloud sync. We take advantage of this time to clean up any mess that may be present.
        cleanupClashingSortIndices(from: bottomRowIndex.next(), withSort: sort)

        PersistentStoreManager.container.viewContext.saveAndLogIfErrored()
        try! resultsController.performFetch()

        // Enable updates again
        resultsController.delegate = self
    }

    private func getDesiredSort(for indexPath: IndexPath) -> Int {
        // The desired sort index should be the sort of the book immediately above the specified cell,
        // plus 1, or - if the cell is at the top - the value of the current minimum sort.
        guard indexPath.row != 0 else {
            if let minSort = Book.minSort(fromContext: PersistentStoreManager.container.viewContext) {
                return Int(minSort)
            } else {
                return 0
            }
        }
        let indexPathAboveCell = indexPath.previous()
        guard let sortIndexAboveCell = resultsController.object(at: indexPathAboveCell).sort?.intValue else {
            preconditionFailure("Book at index (\(indexPathAboveCell.section), \(indexPathAboveCell.row)) has nil sort")
        }
        return sortIndexAboveCell + 1
    }

    private func cleanupClashingSortIndices(from topIndexPath: IndexPath, withSort topSort: Int) {
        var cleanupIndex = topIndexPath
        while cleanupIndex.row < tableView.numberOfRows(inSection: cleanupIndex.section) {
            let cleanupBook = resultsController.object(at: cleanupIndex)
            let cleanupSort = cleanupIndex.row - topIndexPath.row + topSort

            // No need to proceed if the sort index is large enough
            if let currentSort = cleanupBook.sort, currentSort.intValue >= cleanupSort { break }

            os_log("Adjusting sort index of book at index %d from %{public}s to %d.", type: .debug, cleanupIndex.row, cleanupBook.sort?.stringValue ?? "nil", cleanupSort)

            cleanupBook.sort = NSNumber(value: cleanupSort)
            cleanupIndex = cleanupIndex.next()
        }
    }
}

extension BookTable: NSFetchedResultsControllerDelegate {
    func controllerWillChangeContent(_: NSFetchedResultsController<NSFetchRequestResult>) {
        tableView.beginUpdates()
    }

    func controllerDidChangeContent(_: NSFetchedResultsController<NSFetchRequestResult>) {
        tableView.endUpdates()

        // Reload the footer text whenever content changes
        for section in 0..<resultsController.sections!.count {
            let title = titleForHeader(inSection: section)
            guard let headerView = tableView.headerView(forSection: section) else { continue }
            headerView.textLabel?.text = title
            headerView.sizeToFit()
        }
    }

    func controller(_ controller: NSFetchedResultsController<NSFetchRequestResult>, didChange anObject: Any, at indexPath: IndexPath?, for type: NSFetchedResultsChangeType, newIndexPath: IndexPath?) {
        tableView.controller(controller, didChange: anObject, at: indexPath, for: type, newIndexPath: newIndexPath)
    }

    func controller(_ controller: NSFetchedResultsController<NSFetchRequestResult>, didChange sectionInfo: NSFetchedResultsSectionInfo, atSectionIndex sectionIndex: Int, for type: NSFetchedResultsChangeType) {
        tableView.controller(controller, didChange: sectionInfo, atSectionIndex: sectionIndex, for: type)
    }
}

extension BookTable: UIViewControllerPreviewingDelegate {
    func previewingContext(_ previewingContext: UIViewControllerPreviewing, viewControllerForLocation location: CGPoint) -> UIViewController? {
        guard !tableView.isEditing else { return nil }
        guard let indexPath = tableView.indexPathForRow(at: location), let cell = tableView.cellForRow(at: indexPath) else {
            return nil
        }

        previewingContext.sourceRect = cell.frame
        let bookDetails = UIStoryboard.BookDetails.instantiateViewController(withIdentifier: "BookDetails") as! BookDetails
        bookDetails.book = resultsController.object(at: indexPath)
        return bookDetails
    }

    func previewingContext(_ previewingContext: UIViewControllerPreviewing, commit viewControllerToCommit: UIViewController) {
        show(viewControllerToCommit, sender: self)
    }
}

extension BookTable: DZNEmptyDataSetSource {

    func title(forEmptyDataSet scrollView: UIScrollView!) -> NSAttributedString! {
        if searchController.hasActiveSearchTerms {
            return StandardEmptyDataset.title(withText: "🔍 No Results")
        } else if readStates.contains(.reading) {
            return StandardEmptyDataset.title(withText: "📚 To Read")
        } else {
            return StandardEmptyDataset.title(withText: "🎉 Finished")
        }
    }

    func verticalOffset(forEmptyDataSet scrollView: UIScrollView!) -> CGFloat {
        if searchController.hasActiveSearchTerms {
            // Shift the "no search results" view up a bit, so the keyboard doesn't obscure it
            return -(tableView.frame.height - 150) / 4
        }

        // The large titles make the empty data set look weirdly low down. Adjust this,
        // by - fairly randomly - the height of the nav bar
        if navigationController!.navigationBar.prefersLargeTitles {
            return -navigationController!.navigationBar.frame.height
        } else {
            return 0
        }
    }

    func description(forEmptyDataSet scrollView: UIScrollView!) -> NSAttributedString! {
        if searchController.hasActiveSearchTerms {
            return StandardEmptyDataset.description(withMarkdownText: """
                Try changing your search, or add a new book by tapping the **+** button above.
                """)
        }
        if readStates.contains(.reading) {
            return StandardEmptyDataset.description(withMarkdownText: """
                Books you add to your **To Read** list, or mark as currently **Reading** will show up here.

                Add a book by tapping the **+** button above.
                """)
        } else {
            return StandardEmptyDataset.description(withMarkdownText: """
                Books you mark as **Finished** will show up here.

                Add a book by tapping the **+** button above.
                """)
        }
    }
}

extension BookTable: DZNEmptyDataSetDelegate {

    // We want to hide the Edit button when there are no items on the screen; show it when there are items on the screen.
    // We want to hide the Search Bar when there are no items, but not due to a search filtering everything out.

    func emptyDataSetDidAppear(_ scrollView: UIScrollView!) {
        if !searchController.hasActiveSearchTerms {
            // Deactivate the search controller so that clearing a search term cannot hide an active search bar
            if searchController.isActive { searchController.isActive = false }
            searchController.searchBar.isActive = false
        }
        navigationItem.leftBarButtonItem!.setHidden(true)
    }

    func emptyDataSetDidDisappear(_ scrollView: UIScrollView!) {
        searchController.searchBar.isActive = true
        navigationItem.leftBarButtonItem!.setHidden(false)
    }
}<|MERGE_RESOLUTION|>--- conflicted
+++ resolved
@@ -26,19 +26,6 @@
 
         // Handle the data fetch, sort and filtering
         buildResultsController()
-
-<<<<<<< HEAD
-        // Set the table footer text
-        tableFooter.text = footerText()
-=======
-        // Some search bar styles are slightly different on iOS 11
-        if #available(iOS 11.0, *) {
-            navigationItem.searchController = searchController
-        } else {
-            tableView.tableHeaderView = TableHeaderSearchBar(searchBar: searchController.searchBar)
-            tableView.setContentOffset(CGPoint(x: 0, y: searchController.searchBar.frame.height), animated: false)
-        }
->>>>>>> c3aadaf4
 
         configureNavBarButtons()
 
