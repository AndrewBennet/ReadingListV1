import UIKit
import CoreSpotlight
import Eureka

final class TabBarController: UITabBarController {

    convenience init() {
        self.init(nibName: nil, bundle: nil)
    }

    override init(nibName nibNameOrNil: String?, bundle nibBundleOrNil: Bundle?) {
        super.init(nibName: nibNameOrNil, bundle: nibBundleOrNil)
        initialise()
    }

    required init?(coder aDecoder: NSCoder) {
        super.init(coder: aDecoder)
        initialise()
    }

    enum TabOption: Int {
        case toRead = 0
        case finished = 1
        case organise = 2
        case settings = 3
    }

    func initialise() {
        viewControllers = getRootViewControllers()
        configureTabIcons()
        monitorThemeSetting()

        // Update the settings badge if we stop or start being able to run auto backup
        NotificationCenter.default.addObserver(self, selector: #selector(configureTabIcons), name: .autoBackupEnabledOrDisabled, object: nil)
        NotificationCenter.default.addObserver(self, selector: #selector(configureTabIcons), name: UIApplication.backgroundRefreshStatusDidChangeNotification, object: nil)
    }

    func getRootViewControllers() -> [UIViewController] {
        // The first two tabs of the tab bar controller are to the same storyboard. We cannot have different tab bar icons
        // if they are set up in storyboards, so we do them in code here, instead.
        let toRead = UIStoryboard.BookTable.instantiateRoot() as! UISplitViewController
        (toRead.masterNavigationRoot as! BookTable).readStates = [.reading, .toRead]

        let finished = UIStoryboard.BookTable.instantiateRoot() as! UISplitViewController
        (finished.masterNavigationRoot as! BookTable).readStates = [.finished]

<<<<<<< HEAD
        viewControllers = [toRead, finished, UIStoryboard.Organize.instantiateRoot(), UIStoryboard.Settings.instantiateRoot()]

        // Tabs 3 and 4 are already configured by the Organise and Settings storyboards
        tabBar.items![0].configure(tag: TabOption.toRead.rawValue, title: "To Read", image: #imageLiteral(resourceName: "courses"), selectedImage: #imageLiteral(resourceName: "courses-filled"))
        tabBar.items![1].configure(tag: TabOption.finished.rawValue, title: "Finished", image: #imageLiteral(resourceName: "to-do"), selectedImage: #imageLiteral(resourceName: "to-do-filled"))
=======
        return [toRead, finished, UIStoryboard.Organize.instantiateRoot(), UIStoryboard.Settings.instantiateRoot()]
    }

    @objc func configureTabIcons() {
        guard let items = tabBar.items else { preconditionFailure("Missing tab bar items") }
        // Tabs 3 and 4 are usually configured by the Organise and Settings storyboards, but configure them anyway (there is a use
        // case - when restoring from a backup we may have switched out the view controllers temporarily).
        items[0].configure(tag: TabOption.toRead.rawValue, title: "To Read", image: #imageLiteral(resourceName: "courses"), selectedImage: #imageLiteral(resourceName: "courses-filled"))
        items[1].configure(tag: TabOption.finished.rawValue, title: "Finished", image: #imageLiteral(resourceName: "to-do"), selectedImage: #imageLiteral(resourceName: "to-do-filled"))
        items[2].configure(tag: TabOption.organise.rawValue, title: NSLocalizedString("OrganizeTabText", comment: ""), image: #imageLiteral(resourceName: "organise"), selectedImage: #imageLiteral(resourceName: "organise-filled"))
        items[3].configure(tag: TabOption.settings.rawValue, title: "Settings", image: #imageLiteral(resourceName: "settings"), selectedImage: #imageLiteral(resourceName: "settings-filled"))
        if AutoBackupManager.shared.cannotRunScheduledAutoBackups {
            items[3].badgeValue = "1"
        } else {
            items[3].badgeValue = nil
        }
>>>>>>> 6510a89d
    }

    var selectedTab: TabOption {
        get { return TabOption(rawValue: selectedIndex)! }
        set { selectedIndex = newValue.rawValue }
    }

    var selectedSplitViewController: UISplitViewController? {
        return selectedViewController as? UISplitViewController
    }

    var selectedBookTable: BookTable? {
        return selectedSplitViewController?.masterNavigationController.viewControllers.first as? BookTable
    }

    func simulateBookSelection(_ book: Book, allowTableObscuring: Bool) {
        selectedTab = book.readState == .finished ? .finished : .toRead
        // Crashes observed on iOS 13: simulateBookSelection crashed as implicitly unwrapped optionals were nil,
        // which could only be the case if viewDidLoad had not been called. Check whether the view is loaded, and
        // if not, schedule the work on the main thread, so that the view can be loaded first. Check again that
        // the view is loaded, to be safe.
        if selectedBookTable?.viewIfLoaded == nil {
            DispatchQueue.main.async { [unowned self] in
                if self.selectedBookTable?.viewIfLoaded != nil {
                    self.selectedBookTable!.simulateBookSelection(book.objectID, allowTableObscuring: allowTableObscuring)
                }
            }
        } else {
            selectedBookTable!.simulateBookSelection(book.objectID, allowTableObscuring: allowTableObscuring)
        }
    }

    override func tabBar(_ tabBar: UITabBar, didSelect item: UITabBarItem) {
        // Scroll to top of table if the selected tab is already selected
        guard let selectedSplitViewController = selectedSplitViewController, item.tag == selectedIndex else { return }

        if selectedSplitViewController.masterNavigationController.viewControllers.count > 1 {
           selectedSplitViewController.masterNavigationController.popToRootViewController(animated: true)
        } else if let topVc = selectedSplitViewController.masterNavigationController.viewControllers.first,
            let topTable = (topVc as? UITableViewController)?.tableView ?? (topVc as? FormViewController)?.tableView,
            topTable.numberOfSections > 0, topTable.contentOffset.y > 0 {
                topTable.scrollToRow(at: IndexPath(row: 0, section: 0), at: .top, animated: true)
        }
    }

    func presentImportExportView(importUrl: URL?) {
        // First select the correct tab (Settings)
        selectedTab = .settings
        guard let settingsSplitVC = selectedSplitViewController else { fatalError("Unexpected missing selected view controller") }

        // Dismiss any existing navigation stack (implementation depends on whether the views are split or not)
        settingsSplitVC.popDetailOrMasterToRoot(animated: false)

        // Select the Import Export row to ensure it is highlighted
        guard let settingsVC = settingsSplitVC.masterNavigationController.viewControllers.first as? Settings else {
            fatalError("Missing Settings view controller")
        }
        settingsVC.tableView.selectRow(at: Settings.importExportIndexPath, animated: false, scrollPosition: .none)

        // Instantiate the stack of view controllers leading up to the Import view controller
        guard let navigation = UIStoryboard.ImportExport.instantiateViewController(withIdentifier: "Navigation") as? UINavigationController else {
            fatalError("Missing Navigation view controller")
        }
        let navigationViewControllers: [UIViewController]
        let importExportVC = UIStoryboard.ImportExport.instantiateViewController(withIdentifier: "ImportExport")

        // Instantiate the Import view controller, if an Import url is provided
        if let importUrl = importUrl {
            guard let importVC = UIStoryboard.ImportExport.instantiateViewController(withIdentifier: "Import") as? Import else {
                fatalError("Missing Import view controller")
            }
            importVC.preProvidedImportFile = importUrl
            navigationViewControllers = [importExportVC, importVC]
        } else {
            navigationViewControllers = [importExportVC]
        }

        // Set the navigation controller's the array of view controllers
        navigation.setViewControllers(navigationViewControllers, animated: false)

        // Put them on the screen
        settingsSplitVC.showDetailViewController(navigation, sender: self)
    }

    func presentBackupView() {
        // First select the correct tab (Settings)
        selectedTab = .settings
        guard let settingsSplitVC = selectedSplitViewController else { fatalError("Unexpected missing selected view controller") }

        // Dismiss any existing navigation stack (implementation depends on whether the views are split or not)
        settingsSplitVC.popDetailOrMasterToRoot(animated: false)

        // Select the Backup row to ensure it is highlighted
        guard let settingsVC = settingsSplitVC.masterNavigationController.viewControllers.first as? Settings else {
            fatalError("Unexpected view controller type in settings master navigation controller")
        }
        settingsVC.tableView.selectRow(at: Settings.backupIndexPath, animated: false, scrollPosition: .none)

        // Instantiate the destination view controller
        guard let backupVC = UIStoryboard.Backup.instantiateViewController(withIdentifier: "Backup") as? Backup else {
            fatalError("Missing Backup view controller")
        }

        // Instantiate the navigation view controller leading up to the Backup view controller
        guard let navigation = UIStoryboard.Backup.instantiateViewController(withIdentifier: "Navigation") as? UINavigationController else {
            fatalError("Missing Navigation view controller")
        }
        navigation.setViewControllers([backupVC], animated: false)

        // Put them on the screen
        settingsSplitVC.showDetailViewController(navigation, sender: self)
    }
}<|MERGE_RESOLUTION|>--- conflicted
+++ resolved
@@ -44,13 +44,6 @@
         let finished = UIStoryboard.BookTable.instantiateRoot() as! UISplitViewController
         (finished.masterNavigationRoot as! BookTable).readStates = [.finished]
 
-<<<<<<< HEAD
-        viewControllers = [toRead, finished, UIStoryboard.Organize.instantiateRoot(), UIStoryboard.Settings.instantiateRoot()]
-
-        // Tabs 3 and 4 are already configured by the Organise and Settings storyboards
-        tabBar.items![0].configure(tag: TabOption.toRead.rawValue, title: "To Read", image: #imageLiteral(resourceName: "courses"), selectedImage: #imageLiteral(resourceName: "courses-filled"))
-        tabBar.items![1].configure(tag: TabOption.finished.rawValue, title: "Finished", image: #imageLiteral(resourceName: "to-do"), selectedImage: #imageLiteral(resourceName: "to-do-filled"))
-=======
         return [toRead, finished, UIStoryboard.Organize.instantiateRoot(), UIStoryboard.Settings.instantiateRoot()]
     }
 
@@ -67,7 +60,6 @@
         } else {
             items[3].badgeValue = nil
         }
->>>>>>> 6510a89d
     }
 
     var selectedTab: TabOption {
