--- conflicted
+++ resolved
@@ -63,14 +63,14 @@
      Initialises the persistent store on a background thread. If successfully completed, the callback will be run
      on the main thread. If the persistent store fails to initialise, then an error alert is presented to the user.
      */
-    func initialisePersistentStore(_ onSuccess: (() -> Void)? = nil) {
+    func initialisePersistentStore(_ onSuccess: @escaping () -> Void) {
         DispatchQueue.global(qos: .userInteractive).async {
             do {
                 try PersistentStoreManager.initalisePersistentStore {
                     os_log("Persistent store loaded", type: .info)
                     DispatchQueue.main.async {
-                        AppLaunchHistory.lastLaunchedBuildInfo = BuildInfo.thisBuild
-                        onSuccess?()
+                        self.initialiseAfterPersistentStoreLoad()
+                        onSuccess()
                     }
 
                     // Notify any other parts of the app which may be waiting on an initialised persistent container (specifically,
@@ -89,17 +89,13 @@
         }
     }
 
-<<<<<<< HEAD
-    func handleLaunchOptions(_ options: LaunchOptions, tabBarController: TabBarController) {
-=======
-    private func handleLaunchOptions(_ options: LaunchOptions) {
+    func handleLaunchOptions(_ options: LaunchOptions) {
         guard let window = window else { return }
         guard let tabBarController = window.rootViewController as? TabBarController else {
             assertionFailure()
             return
         }
 
->>>>>>> 61484bda
         if let quickAction = options.quickAction {
             quickAction.perform(from: tabBarController)
         } else if let launchUrl = options.url {
@@ -225,7 +221,9 @@
             // More accurately model a reinstall by clearing UserDefaults too
             UserDefaults.standard.removePersistentDomain(forName: Bundle.main.bundleIdentifier!)
             UserDefaults.standard.synchronize()
-            self.initialisePersistentStore()
+            self.initialisePersistentStore {
+                self.initialiseAfterPersistentStoreLoad()
+            }
             self.storeMigrationFailed = false
         })
         #endif
