--- conflicted
+++ resolved
@@ -194,24 +194,6 @@
         let rootViewController = TabBarController()
         window.rootViewController = rootViewController
 
-<<<<<<< HEAD
-        if presentFirstLaunchOrChangeLog {
-            if isFirstLaunch {
-                let firstOpenScreen = FirstOpenScreenProvider().build()
-                window.rootViewController!.present(firstOpenScreen, animated: true)
-            } else if let lastLaunchedVersion = AppLaunchHistory.lastLaunchedBuildInfo?.version {
-                if let changeList = ChangeListProvider().changeListController(after: lastLaunchedVersion) {
-                    window.rootViewController!.present(changeList, animated: true)
-                }
-            }
-=======
-        // Initialise app-level theme, and monitor the set theme, if < iOS 13
-        if #available(iOS 13.0, *) { } else {
-            initialiseTheme()
-            NotificationCenter.default.addObserver(self, selector: #selector(self.initialiseTheme), name: .ThemeSettingChanged, object: nil)
->>>>>>> 6510a89d
-        }
-
         if #available(iOS 14.0, *) {
             BookDataSharer.instance.inititialise(persistentContainer: PersistentStoreManager.container)
             if AppLaunchHistory.lastLaunchedBuildInfo?.buildNumber != BuildInfo.thisBuild.buildNumber || BuildInfo.thisBuild.type == .debug {
@@ -237,17 +219,6 @@
         AppLaunchHistory.lastLaunchedBuildInfo = BuildInfo.thisBuild
     }
 
-<<<<<<< HEAD
-=======
-    @available(iOS, obsoleted: 13.0)
-    @objc private func initialiseTheme() {
-        if #available(iOS 13.0, *) { return }
-        let theme = GeneralSettings.theme
-        theme.configureForms()
-        window?.tintColor = theme.tint
-    }
-
->>>>>>> 6510a89d
     private func presentIncompatibleDataAlert() {
         guard let window = window else { fatalError("No window present when attempting to present an incompatible data alert") }
 
