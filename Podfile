platform :ios, '11.0'
use_frameworks!

target 'ReadingList' do
<<<<<<< HEAD
  pod 'DZNEmptyDataSet', '~> 1.8'
=======
  pod 'SwiftyJSON', '~> 5.0'
>>>>>>> d5d28caf
  pod 'Eureka', '~> 5.1'
  pod 'ImageRow', '~> 4.0'
  pod 'SVProgressHUD', '~> 2.2'
  pod 'CHCSVParser', :git => 'https://github.com/davedelong/CHCSVParser.git'
  pod 'Fabric'
  pod 'Crashlytics'
  pod 'Firebase/Core'

  target 'ReadingList_UnitTests' do
    inherit! :complete
    pod 'SwiftyJSON', '~> 5.0'
    pod 'Swifter', :git => 'https://github.com/httpswift/swifter.git', :branch => 'stable'
  end
  target 'ReadingList_UITests' do
    inherit! :complete
    pod 'Swifter', :git => 'https://github.com/httpswift/swifter.git', :branch => 'stable'
  end

end<|MERGE_RESOLUTION|>--- conflicted
+++ resolved
@@ -2,11 +2,6 @@
 use_frameworks!
 
 target 'ReadingList' do
-<<<<<<< HEAD
-  pod 'DZNEmptyDataSet', '~> 1.8'
-=======
-  pod 'SwiftyJSON', '~> 5.0'
->>>>>>> d5d28caf
   pod 'Eureka', '~> 5.1'
   pod 'ImageRow', '~> 4.0'
   pod 'SVProgressHUD', '~> 2.2'
