--- conflicted
+++ resolved
@@ -56,16 +56,10 @@
     - nanopb/encode (= 0.3.901)
   - nanopb/decode (0.3.901)
   - nanopb/encode (0.3.901)
-<<<<<<< HEAD
-  - PromisesObjC (1.2.3)
-  - PromisesSwift (1.2.3):
-    - PromisesObjC (= 1.2.3)
-  - ReachabilitySwift (4.3.0)
-=======
   - PromisesObjC (1.2.4)
   - PromisesSwift (1.2.4):
     - PromisesObjC (= 1.2.4)
->>>>>>> cd489b7d
+  - ReachabilitySwift (4.3.0)
   - SimulatorStatusMagic (2.3.2)
   - SVProgressHUD (2.2.5)
   - Swifter (1.4.5)
@@ -134,24 +128,15 @@
   GoogleUtilities: 95996bea7c7d9b8fb811b7507669a4a8762f80c7
   ImageRow: 03681b3ef8034b5a649440325f5d5ba7b22c1b0a
   nanopb: 2901f78ea1b7b4015c860c2fdd1ea2fee1a18d48
-<<<<<<< HEAD
-  PromisesObjC: a3a4263d8a9260214267e0b3788d0f83466ad449
-  PromisesSwift: f7f45c21986419e85f7c5b645ed8c6a2c10c04b4
-  ReachabilitySwift: 408477d1b6ed9779dba301953171e017c31241f3
-=======
   PromisesObjC: 4a3f2e30a0eb793e9bbb32cd367b625d4a14de5a
   PromisesSwift: 8e1d2cdbc3cafb4f09d4b82df12f645bc19ab64e
->>>>>>> cd489b7d
+  ReachabilitySwift: 408477d1b6ed9779dba301953171e017c31241f3
   SimulatorStatusMagic: 0c0e711acef6e70dd8a0710962347635a9cdef24
   SVProgressHUD: 1428aafac632c1f86f62aa4243ec12008d7a51d6
   Swifter: eb2bc1d192a1c09169c7fefd01971565fa940521
   SwiftyJSON: c4bcba26dd9ec7a027fc8eade48e2c911f229e96
   SwiftyStoreKit: a5cdece4327f3943eb72fa81aebe3aa6684b5eab
 
-<<<<<<< HEAD
-PODFILE CHECKSUM: d8c399c18f38c62f91e8983576a7e34050a9debd
-=======
-PODFILE CHECKSUM: 5a79a1fa4d8525ad76611124fe60e207467601cf
->>>>>>> cd489b7d
+PODFILE CHECKSUM: b6ae97bb29de0e1175da8bae7df168989b2abd69
 
 COCOAPODS: 1.5.3