--- conflicted
+++ resolved
@@ -5,46 +5,49 @@
   - DZNEmptyDataSet (1.8.1)
   - Eureka (4.3.0)
   - Fabric (1.7.11)
-  - Firebase/Core (5.6.0):
+  - Firebase/Core (5.9.0):
     - Firebase/CoreOnly
-    - FirebaseAnalytics (= 5.1.1)
-  - Firebase/CoreOnly (5.6.0):
-    - FirebaseCore (= 5.1.1)
-  - FirebaseAnalytics (5.1.1):
+    - FirebaseAnalytics (= 5.2.0)
+  - Firebase/CoreOnly (5.9.0):
+    - FirebaseCore (= 5.1.4)
+  - FirebaseAnalytics (5.2.0):
     - FirebaseCore (~> 5.1)
     - FirebaseInstanceID (~> 3.2)
-    - GoogleAppMeasurement (~> 5.1)
-    - GoogleUtilities/AppDelegateSwizzler (~> 5.2.0)
-    - GoogleUtilities/MethodSwizzler (~> 5.2.0)
+    - GoogleAppMeasurement (~> 5.2)
+    - GoogleUtilities/AppDelegateSwizzler (~> 5.2)
+    - GoogleUtilities/MethodSwizzler (~> 5.2)
     - GoogleUtilities/Network (~> 5.2)
     - "GoogleUtilities/NSData+zlib (~> 5.2)"
     - nanopb (~> 0.3)
-  - FirebaseCore (5.1.1):
+  - FirebaseCore (5.1.4):
     - GoogleUtilities/Logger (~> 5.2)
-  - FirebaseInstanceID (3.2.1):
+  - FirebaseInstanceID (3.2.2):
     - FirebaseCore (~> 5.1)
-    - GoogleUtilities/Environment (~> 5.2)
-  - GoogleAppMeasurement (5.1.1):
-    - GoogleUtilities/AppDelegateSwizzler (~> 5.2.0)
-    - GoogleUtilities/MethodSwizzler (~> 5.2.0)
+    - GoogleUtilities/Environment (~> 5.3)
+    - GoogleUtilities/UserDefaults (~> 5.3)
+  - GoogleAppMeasurement (5.2.0):
+    - GoogleUtilities/AppDelegateSwizzler (~> 5.2)
+    - GoogleUtilities/MethodSwizzler (~> 5.2)
     - GoogleUtilities/Network (~> 5.2)
     - "GoogleUtilities/NSData+zlib (~> 5.2)"
     - nanopb (~> 0.3)
-  - GoogleUtilities/AppDelegateSwizzler (5.2.2):
+  - GoogleUtilities/AppDelegateSwizzler (5.3.0):
     - GoogleUtilities/Environment
     - GoogleUtilities/Logger
     - GoogleUtilities/Network
-  - GoogleUtilities/Environment (5.2.2)
-  - GoogleUtilities/Logger (5.2.2):
+  - GoogleUtilities/Environment (5.3.0)
+  - GoogleUtilities/Logger (5.3.0):
     - GoogleUtilities/Environment
-  - GoogleUtilities/MethodSwizzler (5.2.2):
+  - GoogleUtilities/MethodSwizzler (5.3.0):
     - GoogleUtilities/Logger
-  - GoogleUtilities/Network (5.2.2):
+  - GoogleUtilities/Network (5.3.0):
     - GoogleUtilities/Logger
     - "GoogleUtilities/NSData+zlib"
     - GoogleUtilities/Reachability
-  - "GoogleUtilities/NSData+zlib (5.2.2)"
-  - GoogleUtilities/Reachability (5.2.2):
+  - "GoogleUtilities/NSData+zlib (5.3.0)"
+  - GoogleUtilities/Reachability (5.3.0):
+    - GoogleUtilities/Logger
+  - GoogleUtilities/UserDefaults (5.3.0):
     - GoogleUtilities/Logger
   - ImageRow (3.1.0):
     - Eureka (~> 4.0)
@@ -56,10 +59,10 @@
   - PromisesObjC (1.2.3)
   - PromisesSwift (1.2.3):
     - PromisesObjC (= 1.2.3)
-  - ReachabilitySwift (4.1.0)
+  - ReachabilitySwift (4.2.1)
   - SimulatorStatusMagic (2.2)
   - SVProgressHUD (2.2.5)
-  - SwiftyJSON (4.1.0)
+  - SwiftyJSON (4.2.0)
   - SwiftyStoreKit (0.13.3)
 
 DEPENDENCIES:
@@ -114,26 +117,22 @@
   DZNEmptyDataSet: 9525833b9e68ac21c30253e1d3d7076cc828eaa7
   Eureka: 6d711cb30ca333b4bc893110285a722ae3840114
   Fabric: f233c9492b3bbc1f04e3882986740f7988a58edb
-  Firebase: 75ea9e232eefa158c1049028030b8f661a2ccb62
-  FirebaseAnalytics: 993577e91157feb40945abedd6ab346d8a4b6ac8
-  FirebaseCore: cb9ee75e0894def766167c95a4d5a14b1c138269
-  FirebaseInstanceID: ea5af6920d0a4a29b40459d055bebe4a6c1333c4
-  GoogleAppMeasurement: f7507b39b70ad0bd80b3d81518b2f43868974307
-  GoogleUtilities: 06b66f9567769a7958db20a92f0128b2843e49d5
+  Firebase: 383fa29aca93e371cab776b48a5c66544d3c2003
+  FirebaseAnalytics: 831f1f127f4a75698e9875a87bf7e2668730d953
+  FirebaseCore: 2a84b6b325792a4319ef71ee18819dcba08d2fd7
+  FirebaseInstanceID: 78ba376fcd5b94c001f9999b2cbd3d1f1e56e78d
+  GoogleAppMeasurement: 2b3a023a61239c8d002e6e4fcf4abce8eddce0e0
+  GoogleUtilities: 760ccb53b7c7f40f9c02d8c241f76f841a7a6162
   ImageRow: 1ea483078bfa3d880a7fc76fdfcddfd5f29a9e6b
   nanopb: 5601e6bca2dbf1ed831b519092ec110f66982ca3
   PromisesObjC: a3a4263d8a9260214267e0b3788d0f83466ad449
   PromisesSwift: f7f45c21986419e85f7c5b645ed8c6a2c10c04b4
-  ReachabilitySwift: 6849231cd4e06559f3b9ef4a97a0a0f96d41e09f
+  ReachabilitySwift: 35720ffea59c1c76d15f885be77fd33e33985427
   SimulatorStatusMagic: 0389a805fa8bd001e2977c4046730bdbd6642861
   SVProgressHUD: 1428aafac632c1f86f62aa4243ec12008d7a51d6
-  SwiftyJSON: c29297daf073d2aa016295d5809cdd68045c39b3
+  SwiftyJSON: c4bcba26dd9ec7a027fc8eade48e2c911f229e96
   SwiftyStoreKit: 9ebd15971e28aa2989825fe8bc092eb5f75dd0b2
 
-<<<<<<< HEAD
-PODFILE CHECKSUM: d026bac286d2dac1a76dd513ef5743be59f5d214
-=======
-PODFILE CHECKSUM: 76052d492012ea70aa8b05376e83e38f45b81604
->>>>>>> 8a253fb2
+PODFILE CHECKSUM: d8c399c18f38c62f91e8983576a7e34050a9debd
 
 COCOAPODS: 1.5.3