name: ReadingList

options:
  groupSortPosition: top
  usesTabs: false
  indentWith: 4
  bundleIdPrefix: com.andrewbennet
  groupOrdering: 
    - order: [ReadingList, ReadingList_UITests, ReadingList_UnitTests, ReadingListWidget, Packages, Debug, fastlane]

packages:
  ReadingList_Foundation:
    path: ReadingList_Foundation
  Cosmos:
    url: https://github.com/evgenyneu/Cosmos.git
    minorVersion: 23.0.0
  SwiftyStoreKit:
    url: https://github.com/bizz84/SwiftyStoreKit.git
    minorVersion: 0.16.0
  Swifter:
    url: https://github.com/httpswift/swifter.git
    branch: stable 
  Eureka:
    url: https://github.com/xmartlabs/Eureka.git
    minorVersion: 5.3.0
  ImageRow:
    url: https://github.com/EurekaCommunity/ImageRow.git
    branch: master
  WhatsNewKit:
    url: https://github.com/SvenTiigi/WhatsNewKit.git
    minorVersion: 1.3.5
  PersistedPropertyWrapper:
    url: https://github.com/AndrewBennet/PersistedPropertyWrapper.git
<<<<<<< HEAD
    minorVersion: 2.1.0
=======
    branch: master
>>>>>>> 16e8798a
  Regex:
    url: https://github.com/sharplet/Regex.git
    minorVersion: 2.1.1
  Firebase:
    url: https://github.com/firebase/firebase-ios-sdk.git
    minorVersion: 7.2.0
  Promises:
    url: https://github.com/google/promises.git
    minorVersion: 1.2.0
  CHCSVParser:
    url: https://github.com/AndrewBennet/CHCSVParser.git # Fork with SPM support
    branch: master
  SVProgressHUD:
    url: https://github.com/sereivoanyong/SVProgressHUD.git # Fork with SPM support
    branch: master
  Reachability:
    url: https://github.com/ashleymills/Reachability.swift.git
    minorVersion: 5.1.0
  ZIPFoundation:
    url: https://github.com/weichsel/ZIPFoundation.git
    minorVersion: 0.9.0

fileGroups:
  - Debug/
  - fastlane/
  - README.md
  - project.yml

targets:
  ReadingList:
    type: application
    platform: iOS
    deploymentTarget: 13.2
    sources:
      - path: ReadingList
        excludes:
          - Debug
      - path: ReadingListWidget/WidgetKind.swift
    scheme:
      testTargets:
        - ReadingList_UnitTests
        - ReadingList_UITests
      postActions:
        # See https://github.com/firebase/firebase-ios-sdk/issues/6472#issuecomment-694449182
        - settingsTarget: ReadingList
          script: |
                  rm -rf "${TARGET_BUILD_DIR}/${PRODUCT_NAME}.app/Frameworks/FirebaseAnalytics.framework"
                    "${TARGET_BUILD_DIR}/${PRODUCT_NAME}.app/Frameworks/GoogleAppMeasurement.framework"
                    "${TARGET_BUILD_DIR}/${PRODUCT_NAME}.app/Frameworks/FIRAnalyticsConnector.framework"
                    "${TARGET_BUILD_DIR}/${PRODUCT_NAME}.app/PlugIns/FirebaseAnalytics.framework"
                    "${TARGET_BUILD_DIR}/${PRODUCT_NAME}.app/PlugIns/GoogleAppMeasurement.framework"
                    "${TARGET_BUILD_DIR}/${PRODUCT_NAME}.app/PlugIns/FIRAnalyticsConnector.framework"
    dependencies:
      - sdk: StoreKit.framework
      - target: ReadingListWidget
      - package: ReadingList_Foundation
      - package: Cosmos
      - package: SwiftyStoreKit
      - package: Eureka
      - package: ImageRow
      - package: WhatsNewKit
      - package: PersistedPropertyWrapper
      - package: Regex
      - package: Promises
      - package: CHCSVParser
      - package: SVProgressHUD
      - package: Reachability
      - package: ZIPFoundation
      - package: Firebase
        product: FirebaseCrashlytics
      - package: Firebase
        product: FirebaseAnalytics
      
    preBuildScripts:
      - name: SwiftLint
        script: |
                if [[ -z $CI ]]; then
                  "/usr/local/bin/swiftlint" --path "${PROJECT_DIR}"
                fi
    postBuildScripts:
      - name: "Copy Debug Files"
        script: |
                BUILD_APP_DIR=${BUILT_PRODUCTS_DIR}/${FULL_PRODUCT_NAME}
                if [ "$CONFIGURATION" == "Debug" ]; then
                  cp "$SRCROOT/Debug/examplebooks.csv" "$BUILD_APP_DIR/examplebooks.csv"
                  cp "$SRCROOT/Debug/example_barcode.jpg" "$BUILD_APP_DIR/example_barcode.jpg"
                fi
      - name: Run Crashlytics Script
        inputFiles: [$(BUILT_PRODUCTS_DIR)/$(INFOPLIST_PATH)]
        script: |
                "${BUILD_DIR%Build/*}SourcePackages/checkouts/firebase-ios-sdk/Crashlytics/run"
    settings:
      base:
        CLANG_ANALYZER_LOCALIZABILITY_NONLOCALIZED: YES
        CODE_SIGN_STYLE: Manual
        CODE_SIGN_ENTITLEMENTS: ReadingList/ReadingList.entitlements
        DEBUG_INFORMATION_FORMAT: dwarf-with-dsym
        DEVELOPMENT_TEAM: YPDEV2E775
        PRODUCT_BUNDLE_IDENTIFIER: com.andrewbennet.books
        OTHER_LDFLAGS: -ObjC
      configs:
        Debug:
          PROVISIONING_PROFILE_SPECIFIER: match Development com.andrewbennet.books
          OTHER_SWIFT_FLAGS: $(inherited) "-D" "DEBUG"
        Release:
          PROVISIONING_PROFILE_SPECIFIER: match AppStore com.andrewbennet.books
          CODE_SIGN_IDENTITY[sdk=iphoneos*]: "Apple Distribution: Andrew Bennet (YPDEV2E775)"
          OTHER_SWIFT_FLAGS: $(inherited) "-D" "RELEASE"
    attributes:
      SystemCapabilities:
        com.apple.iCloud:
          enabled: 1
        com.apple.InAppPurchase:
          enabled: 1

  ReadingList_UnitTests:
    type: bundle.unit-test
    platform: iOS
    deploymentTarget: 13.2
    sources: [ReadingList_UnitTests]
    dependencies:
      - target: ReadingList

  ReadingList_UITests:
    type: bundle.ui-testing
    platform: iOS
    deploymentTarget: 13.2
    sources:
      - path: ReadingList_UITests
      - path: ReadingList/Api/GoogleBooksRequest.swift
    dependencies:
      - target: ReadingList
      - package: Swifter
    scheme:
      testTargets:
        - ReadingList_UITests

  ReadingListWidget:
    type: app-extension
    platform: iOS
    deploymentTarget: 14.0
    sources:
      - path: ReadingListWidget
      - path: ReadingList/Data/SharedBookData.swift
      - path: ReadingList/Startup/ProprietaryURLManager.swift
    dependencies:
      - sdk: SwiftUI.framework
      - sdk: WidgetKit.framework
      - package: PersistedPropertyWrapper
    postBuildScripts:
      - name: "Copy Debug Files"
        script: |
                BUILD_APP_DIR=${BUILT_PRODUCTS_DIR}/${FULL_PRODUCT_NAME}
                if [ "$CONFIGURATION" == "Debug" ]; then
                  cp "$SRCROOT/Debug/shared_current-books.json" "$BUILD_APP_DIR/shared_current-books.json"
                  cp "$SRCROOT/Debug/shared_finished-books.json" "$BUILD_APP_DIR/shared_finished-books.json"
                fi
    settings:
      base:
        PRODUCT_BUNDLE_IDENTIFIER: com.andrewbennet.books.ReadingListWidget
        DEVELOPMENT_TEAM: YPDEV2E775
        CODE_SIGN_ENTITLEMENTS: ReadingListWidget/ReadingListWidget.entitlements
      configs:
        Debug:
          CODE_SIGN_STYLE: Automatic
        Release:
          CODE_SIGN_STYLE: Manual
          PROVISIONING_PROFILE_SPECIFIER: match AppStore com.andrewbennet.books.ReadingListWidget
          CODE_SIGN_IDENTITY[sdk=iphoneos*]: "Apple Distribution: Andrew Bennet (YPDEV2E775)"
<|MERGE_RESOLUTION|>--- conflicted
+++ resolved
@@ -31,11 +31,7 @@
     minorVersion: 1.3.5
   PersistedPropertyWrapper:
     url: https://github.com/AndrewBennet/PersistedPropertyWrapper.git
-<<<<<<< HEAD
-    minorVersion: 2.1.0
-=======
-    branch: master
->>>>>>> 16e8798a
+    branch: master
   Regex:
     url: https://github.com/sharplet/Regex.git
     minorVersion: 2.1.1
