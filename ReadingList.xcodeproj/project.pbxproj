// !$*UTF8*$!
{
	archiveVersion = 1;
	classes = {
	};
	objectVersion = 48;
	objects = {

/* Begin PBXBuildFile section */
		1B3A0A6607176238CCDDD3DB /* Pods_ReadingList_ReadingList_UITests.framework in Frameworks */ = {isa = PBXBuildFile; fileRef = B81008C39ED366477C5FF2C2 /* Pods_ReadingList_ReadingList_UITests.framework */; };
		1C032F1A20C29EB000CDBEF8 /* BookUpdater.swift in Sources */ = {isa = PBXBuildFile; fileRef = 1C032F1920C29EB000CDBEF8 /* BookUpdater.swift */; };
		1C032F1E20C29F1900CDBEF8 /* BookDeleter.swift in Sources */ = {isa = PBXBuildFile; fileRef = 1C032F1D20C29F1900CDBEF8 /* BookDeleter.swift */; };
		1C032F2020C29F4D00CDBEF8 /* BookDownloader.swift in Sources */ = {isa = PBXBuildFile; fileRef = 1C032F1F20C29F4D00CDBEF8 /* BookDownloader.swift */; };
		1C032F2320C29FED00CDBEF8 /* BookChangeProcessor.swift in Sources */ = {isa = PBXBuildFile; fileRef = 1C032F2220C29FED00CDBEF8 /* BookChangeProcessor.swift */; };
		1C0A50E820DD9A88002BFEBE /* iCloudSync.swift in Sources */ = {isa = PBXBuildFile; fileRef = 1C0A50E720DD9A88002BFEBE /* iCloudSync.swift */; };
		1C0A50EA20DEF4F9002BFEBE /* BookMapping_11_12.xcmappingmodel in Sources */ = {isa = PBXBuildFile; fileRef = 1C0A50E920DEF4F9002BFEBE /* BookMapping_11_12.xcmappingmodel */; };
		1C0DC734204B09610044B377 /* BookCSVExport.swift in Sources */ = {isa = PBXBuildFile; fileRef = 1C0DC733204B09610044B377 /* BookCSVExport.swift */; };
		1C0DC736204B0A230044B377 /* BookReadState.swift in Sources */ = {isa = PBXBuildFile; fileRef = 1C0DC735204B0A230044B377 /* BookReadState.swift */; };
		1C0DC738204B119E0044B377 /* DebugData.swift in Sources */ = {isa = PBXBuildFile; fileRef = 1C0DC737204B119E0044B377 /* DebugData.swift */; };
		1C1C887F1FE05A9D00A20402 /* Tip.swift in Sources */ = {isa = PBXBuildFile; fileRef = 1C1C887E1FE05A9D00A20402 /* Tip.swift */; };
		1C22D4A6202BBDC0004264B4 /* StoreKit.framework in Frameworks */ = {isa = PBXBuildFile; fileRef = 1C22D4A5202BBDC0004264B4 /* StoreKit.framework */; };
		1C2E910520CD890800A611A4 /* CloudKitExtensions.swift in Sources */ = {isa = PBXBuildFile; fileRef = 1C2E910420CD890800A611A4 /* CloudKitExtensions.swift */; };
		1C2E910720CDD3E600A611A4 /* ChangeToken.swift in Sources */ = {isa = PBXBuildFile; fileRef = 1C2E910620CDD3E600A611A4 /* ChangeToken.swift */; };
		1C2E910B20D01F3A00A611A4 /* PendingRemoteDeletionItem.swift in Sources */ = {isa = PBXBuildFile; fileRef = 1C2E910A20D01F3A00A611A4 /* PendingRemoteDeletionItem.swift */; };
		1C2E910D20D059F500A611A4 /* BookMapping_11_12.swift in Sources */ = {isa = PBXBuildFile; fileRef = 1C2E910C20D059F500A611A4 /* BookMapping_11_12.swift */; };
		1C2E910F20D1999A00A611A4 /* BookInserter.swift in Sources */ = {isa = PBXBuildFile; fileRef = 1C2E910E20D1999A00A611A4 /* BookInserter.swift */; };
		1C352D9020C34D97007C89F7 /* BookCloudKitRemote.swift in Sources */ = {isa = PBXBuildFile; fileRef = 1C352D8F20C34D97007C89F7 /* BookCloudKitRemote.swift */; };
		1C352D9220C42D9B007C89F7 /* CloudKit.framework in Frameworks */ = {isa = PBXBuildFile; fileRef = 1C352D9120C42D9B007C89F7 /* CloudKit.framework */; };
		1C395448202F7966007ACCB1 /* CoreDataExtensions.swift in Sources */ = {isa = PBXBuildFile; fileRef = 1C395447202F7966007ACCB1 /* CoreDataExtensions.swift */; };
		1C39544A202F948B007ACCB1 /* Subject.swift in Sources */ = {isa = PBXBuildFile; fileRef = 1C395449202F948B007ACCB1 /* Subject.swift */; };
		1C39544C202F9698007ACCB1 /* UserSetting.swift in Sources */ = {isa = PBXBuildFile; fileRef = 1C39544B202F9698007ACCB1 /* UserSetting.swift */; };
		1C39544E2030A4F0007ACCB1 /* EditBookMetadata.swift in Sources */ = {isa = PBXBuildFile; fileRef = 1C39544D2030A4F0007ACCB1 /* EditBookMetadata.swift */; };
		1C3954502030D3CB007ACCB1 /* EurekaExtensions.swift in Sources */ = {isa = PBXBuildFile; fileRef = 1C39544F2030D3CB007ACCB1 /* EurekaExtensions.swift */; };
		1C42F65B20605BD00024CC84 /* BuildInfo.swift in Sources */ = {isa = PBXBuildFile; fileRef = 1C42F65A20605BD00024CC84 /* BuildInfo.swift */; };
		1C42F65D20645C510024CC84 /* Themeable.swift in Sources */ = {isa = PBXBuildFile; fileRef = 1C42F65C20645C510024CC84 /* Themeable.swift */; };
		1C4765931FB8F012005F6AEC /* GoogleService-Info.plist in Resources */ = {isa = PBXBuildFile; fileRef = 1C4765921FB8F012005F6AEC /* GoogleService-Info.plist */; };
		1C5180A82054122A008C6EA4 /* CrashlyticsExtensions.swift in Sources */ = {isa = PBXBuildFile; fileRef = 1C5180A72054122A008C6EA4 /* CrashlyticsExtensions.swift */; };
		1C5180AC20544427008C6EA4 /* BookMapping_10_11.xcmappingmodel in Sources */ = {isa = PBXBuildFile; fileRef = 1C5180AB20544427008C6EA4 /* BookMapping_10_11.xcmappingmodel */; };
		1C5CDF2620113A3900A757A3 /* AddToList.storyboard in Resources */ = {isa = PBXBuildFile; fileRef = 1C5CDF2520113A3900A757A3 /* AddToList.storyboard */; };
		1C5CDF2920113B3300A757A3 /* AddToList.swift in Sources */ = {isa = PBXBuildFile; fileRef = 1C5CDF2820113B3300A757A3 /* AddToList.swift */; };
		1C60922A1F922A0D0055AC5E /* Storyboards.swift in Sources */ = {isa = PBXBuildFile; fileRef = 1C6092291F922A0D0055AC5E /* Storyboards.swift */; };
		1C63EA14207F491D00F3B608 /* TableHeaderSearchBar.swift in Sources */ = {isa = PBXBuildFile; fileRef = 1C63EA13207F491D00F3B608 /* TableHeaderSearchBar.swift */; };
		1C64AB222041E7E40089CD57 /* BookMapping_8_9.swift in Sources */ = {isa = PBXBuildFile; fileRef = 1C64AB212041E7E40089CD57 /* BookMapping_8_9.swift */; };
		1C66927B20343D63001ED046 /* EditBookReadState.swift in Sources */ = {isa = PBXBuildFile; fileRef = 1C66927A20343D63001ED046 /* EditBookReadState.swift */; };
		1C66927D203849EA001ED046 /* BookTableViewCell.swift in Sources */ = {isa = PBXBuildFile; fileRef = 1C66927C203849EA001ED046 /* BookTableViewCell.swift */; };
		1C66927F20384B91001ED046 /* TableViewFetchedResultsControllerDelegate.swift in Sources */ = {isa = PBXBuildFile; fileRef = 1C66927E20384B91001ED046 /* TableViewFetchedResultsControllerDelegate.swift */; };
		1C669281203A26F4001ED046 /* CSVParser.swift in Sources */ = {isa = PBXBuildFile; fileRef = 1C669280203A26F4001ED046 /* CSVParser.swift */; };
		1C6EA18A1FFAEB6C0013EE5C /* BookDetails.storyboard in Resources */ = {isa = PBXBuildFile; fileRef = 1C6EA1891FFAEB6C0013EE5C /* BookDetails.storyboard */; };
		1C6EA18C1FFAEBCC0013EE5C /* BookDetails.swift in Sources */ = {isa = PBXBuildFile; fileRef = 1C6EA18B1FFAEBCC0013EE5C /* BookDetails.swift */; };
		1C73B0BB2046973F00E8EAC7 /* Extensions.swift in Sources */ = {isa = PBXBuildFile; fileRef = 1C73B0BA2046973F00E8EAC7 /* Extensions.swift */; };
		1C75AEFC2042F38600FB9456 /* books.xcdatamodeld in Sources */ = {isa = PBXBuildFile; fileRef = 1C75AEF62042F38600FB9456 /* books.xcdatamodeld */; };
		1C75AEFE2042F3A800FB9456 /* BookMapping_8_9.xcmappingmodel in Sources */ = {isa = PBXBuildFile; fileRef = 1C75AEFD2042F3A800FB9456 /* BookMapping_8_9.xcmappingmodel */; };
		1C7E82F120D6DD870008F254 /* CKErrorHandling.swift in Sources */ = {isa = PBXBuildFile; fileRef = 1C7E82F020D6DD870008F254 /* CKErrorHandling.swift */; };
		1C87F5B81FAE4A5200E44043 /* About.swift in Sources */ = {isa = PBXBuildFile; fileRef = 1C87F5B71FAE4A5200E44043 /* About.swift */; };
		1C87F5BA1FAE4AF500E44043 /* General.swift in Sources */ = {isa = PBXBuildFile; fileRef = 1C87F5B91FAE4AF500E44043 /* General.swift */; };
		1C87F5BC1FAE582A00E44043 /* Data.swift in Sources */ = {isa = PBXBuildFile; fileRef = 1C87F5BB1FAE582A00E44043 /* Data.swift */; };
		1CAE41BB204597EB002AF7DF /* SearchBooksEmptyDataSet.swift in Sources */ = {isa = PBXBuildFile; fileRef = 1CAE41BA204597EB002AF7DF /* SearchBooksEmptyDataSet.swift */; };
		1CAF108620ACA97E00B755C6 /* SyncCoordinator.swift in Sources */ = {isa = PBXBuildFile; fileRef = 1CAF108520ACA97E00B755C6 /* SyncCoordinator.swift */; };
		1CB6A7A320B0329A00125F90 /* ChangeProcessor.swift in Sources */ = {isa = PBXBuildFile; fileRef = 1CB6A7A220B0329A00125F90 /* ChangeProcessor.swift */; };
		1CC18FA51FA4AC02000FB7E5 /* SettingsHeader.xib in Resources */ = {isa = PBXBuildFile; fileRef = 1CC18FA41FA4AC02000FB7E5 /* SettingsHeader.xib */; };
		1CC440C1204F5E2F00906120 /* TextBoxAlertController.swift in Sources */ = {isa = PBXBuildFile; fileRef = 1CC440C0204F5E2F00906120 /* TextBoxAlertController.swift */; };
		1CC440C6204FDC0B00906120 /* BookMapping_10_11.swift in Sources */ = {isa = PBXBuildFile; fileRef = 1CC440C5204FDC0B00906120 /* BookMapping_10_11.swift */; };
		1CC440C82050822400906120 /* GoogleBooksTests.swift in Sources */ = {isa = PBXBuildFile; fileRef = 1CC440C72050822400906120 /* GoogleBooksTests.swift */; };
		1CC4C049205732300034A218 /* StartFinishButton.swift in Sources */ = {isa = PBXBuildFile; fileRef = 1CC4C048205732300034A218 /* StartFinishButton.swift */; };
		1CC4C04B2058765F0034A218 /* BookTable.storyboard in Resources */ = {isa = PBXBuildFile; fileRef = 1CC4C04A2058765F0034A218 /* BookTable.storyboard */; };
		1CD07236204A1F7D00DCFBDE /* BookMapping_9_10.xcmappingmodel in Sources */ = {isa = PBXBuildFile; fileRef = 1CD07235204A1F7D00DCFBDE /* BookMapping_9_10.xcmappingmodel */; };
		1CD07238204A201C00DCFBDE /* BookMapping_9_10.swift in Sources */ = {isa = PBXBuildFile; fileRef = 1CD07237204A201C00DCFBDE /* BookMapping_9_10.swift */; };
		1CD111F9202DA42800BE3E1D /* BookMapping_6_7.xcmappingmodel in Sources */ = {isa = PBXBuildFile; fileRef = 1CD111F3202DA42800BE3E1D /* BookMapping_6_7.xcmappingmodel */; };
		1CD11200202DA47C00BE3E1D /* ISBN13.swift in Sources */ = {isa = PBXBuildFile; fileRef = 1CD111FF202DA47B00BE3E1D /* ISBN13.swift */; };
		1CD11213202DD2DC00BE3E1D /* GoogleBooksFetchResult.json in Resources */ = {isa = PBXBuildFile; fileRef = 1CD1120F202DD2DC00BE3E1D /* GoogleBooksFetchResult.json */; };
		1CD11214202DD2DC00BE3E1D /* ModelTests.swift in Sources */ = {isa = PBXBuildFile; fileRef = 1CD11210202DD2DC00BE3E1D /* ModelTests.swift */; };
		1CD11215202DD2DC00BE3E1D /* GoogleBooksSearchResult.json in Resources */ = {isa = PBXBuildFile; fileRef = 1CD11211202DD2DC00BE3E1D /* GoogleBooksSearchResult.json */; };
		1CD11228202DD39000BE3E1D /* ReadingListApplication.swift in Sources */ = {isa = PBXBuildFile; fileRef = 1CD11225202DD39000BE3E1D /* ReadingListApplication.swift */; };
		1CD11229202DD39000BE3E1D /* Lists.swift in Sources */ = {isa = PBXBuildFile; fileRef = 1CD11226202DD39000BE3E1D /* Lists.swift */; };
		1CD1122A202DD39000BE3E1D /* WithData.swift in Sources */ = {isa = PBXBuildFile; fileRef = 1CD11227202DD39000BE3E1D /* WithData.swift */; };
		1CD1124A202DD52100BE3E1D /* SnapshotHelper.swift in Sources */ = {isa = PBXBuildFile; fileRef = 1CD11248202DD52100BE3E1D /* SnapshotHelper.swift */; };
		1CD1124B202DD52100BE3E1D /* Screenshots.swift in Sources */ = {isa = PBXBuildFile; fileRef = 1CD11249202DD52100BE3E1D /* Screenshots.swift */; };
		1CD1124C202DD53400BE3E1D /* ReadingListApplication.swift in Sources */ = {isa = PBXBuildFile; fileRef = 1CD11225202DD39000BE3E1D /* ReadingListApplication.swift */; };
		1CD1124F202DED3600BE3E1D /* Author.swift in Sources */ = {isa = PBXBuildFile; fileRef = 1CD1124E202DED3600BE3E1D /* Author.swift */; };
		1CD11252202DED8200BE3E1D /* List.swift in Sources */ = {isa = PBXBuildFile; fileRef = 1CD11251202DED8200BE3E1D /* List.swift */; };
		1CD11254202DF23300BE3E1D /* ModelVersion.swift in Sources */ = {isa = PBXBuildFile; fileRef = 1CD11253202DF23300BE3E1D /* ModelVersion.swift */; };
		1CD11256202DF39300BE3E1D /* ModelMigration.swift in Sources */ = {isa = PBXBuildFile; fileRef = 1CD11255202DF39300BE3E1D /* ModelMigration.swift */; };
		1CD1125E202DF7F000BE3E1D /* BooksModelVersions.swift in Sources */ = {isa = PBXBuildFile; fileRef = 1CD1125D202DF7F000BE3E1D /* BooksModelVersions.swift */; };
		1CD11DAF204CA460005F49D3 /* CompoundFetchedResultsController.swift in Sources */ = {isa = PBXBuildFile; fileRef = 1CD11DAE204CA460005F49D3 /* CompoundFetchedResultsController.swift */; };
		1CD1D2B0202BC4DF00ACA5D9 /* FoundationExtensions.swift in Sources */ = {isa = PBXBuildFile; fileRef = 1CD1D2AF202BC4DF00ACA5D9 /* FoundationExtensions.swift */; };
		1CD1D2B4202BC64900ACA5D9 /* CSVExport.swift in Sources */ = {isa = PBXBuildFile; fileRef = 1CD1D2B3202BC64900ACA5D9 /* CSVExport.swift */; };
		1CD1D2B6202BC9C400ACA5D9 /* UIKitExtensions.swift in Sources */ = {isa = PBXBuildFile; fileRef = 1CD1D2B5202BC9C400ACA5D9 /* UIKitExtensions.swift */; };
		1CD1D2BA202BCAA500ACA5D9 /* NoCancelSearchBar.swift in Sources */ = {isa = PBXBuildFile; fileRef = 1CD1D2B9202BCAA500ACA5D9 /* NoCancelSearchBar.swift */; };
		1CD1D2BE202BCC7500ACA5D9 /* HairlineConstraint.swift in Sources */ = {isa = PBXBuildFile; fileRef = 1CD1D2BD202BCC7500ACA5D9 /* HairlineConstraint.swift */; };
		1CD1D2C0202BCCA000ACA5D9 /* BorderedButton.swift in Sources */ = {isa = PBXBuildFile; fileRef = 1CD1D2BF202BCCA000ACA5D9 /* BorderedButton.swift */; };
		1CD1D2C2202BCCF400ACA5D9 /* NavigationBarLabel.swift in Sources */ = {isa = PBXBuildFile; fileRef = 1CD1D2C1202BCCF400ACA5D9 /* NavigationBarLabel.swift */; };
		1CD1D2C4202BCD6300ACA5D9 /* HorizontalGradientView.swift in Sources */ = {isa = PBXBuildFile; fileRef = 1CD1D2C3202BCD6300ACA5D9 /* HorizontalGradientView.swift */; };
		1CD7B93D20C179F5001775F5 /* BookCKRecordKey.swift in Sources */ = {isa = PBXBuildFile; fileRef = 1CD7B93C20C179F5001775F5 /* BookCKRecordKey.swift */; };
		1CD83C3E1F9BC0BA00E88E31 /* XibView.swift in Sources */ = {isa = PBXBuildFile; fileRef = 1CD83C3D1F9BC0BA00E88E31 /* XibView.swift */; };
		1CDA41FD20EC1AAA00273D4D /* StarRatingCell.xib in Resources */ = {isa = PBXBuildFile; fileRef = 1CDA41FC20EC1AAA00273D4D /* StarRatingCell.xib */; };
		1CDA41FF20EC1C0200273D4D /* StarRatingCell.swift in Sources */ = {isa = PBXBuildFile; fileRef = 1CDA41FE20EC1C0200273D4D /* StarRatingCell.swift */; };
		1CDA420120EF8C4F00273D4D /* Language.swift in Sources */ = {isa = PBXBuildFile; fileRef = 1CDA420020EF8C4F00273D4D /* Language.swift */; };
		1CDA421420F2913200273D4D /* PickerCell.swift in Sources */ = {isa = PBXBuildFile; fileRef = 1CDA421320F2913200273D4D /* PickerCell.swift */; };
		1CDA421620F2917600273D4D /* PickerInlineCell.swift in Sources */ = {isa = PBXBuildFile; fileRef = 1CDA421520F2917600273D4D /* PickerInlineCell.swift */; };
		1CDD535E1FA6609600A5ED66 /* SettingsHeader.swift in Sources */ = {isa = PBXBuildFile; fileRef = 1CDD535D1FA6609600A5ED66 /* SettingsHeader.swift */; };
		1CDD53601FA7B38000A5ED66 /* Assets.xcassets in Resources */ = {isa = PBXBuildFile; fileRef = 1CDD535F1FA7B38000A5ED66 /* Assets.xcassets */; };
		1CF4B5FE2055701900F8527C /* BookTableViewCell.xib in Resources */ = {isa = PBXBuildFile; fileRef = 1CF4B5FD2055701900F8527C /* BookTableViewCell.xib */; };
		1CF5C9D61F9D37B300F389CE /* HTTP.swift in Sources */ = {isa = PBXBuildFile; fileRef = 1CF5C9D51F9D37B300F389CE /* HTTP.swift */; };
		1CFCD0182013BC4C00D27301 /* Organise.storyboard in Resources */ = {isa = PBXBuildFile; fileRef = 1CFCD0172013BC4C00D27301 /* Organise.storyboard */; };
		1CFCD01A2013BD6A00D27301 /* Organise.swift in Sources */ = {isa = PBXBuildFile; fileRef = 1CFCD0192013BD6A00D27301 /* Organise.swift */; };
		1CFCD01C20150DAA00D27301 /* ListBookTable.swift in Sources */ = {isa = PBXBuildFile; fileRef = 1CFCD01B20150DAA00D27301 /* ListBookTable.swift */; };
		41A90B0B3625272313A5E89F /* Pods_ReadingList_ReadingList_UnitTests.framework in Frameworks */ = {isa = PBXBuildFile; fileRef = 97AF0989D558270BAE1D6865 /* Pods_ReadingList_ReadingList_UnitTests.framework */; };
		49043DB71EBF1E0B00E74370 /* SearchBooksEmptyDataset.xib in Resources */ = {isa = PBXBuildFile; fileRef = 49043DB61EBF1E0B00E74370 /* SearchBooksEmptyDataset.xib */; };
		49160F5F1E809DFE00168FD0 /* BookCSVImporter.swift in Sources */ = {isa = PBXBuildFile; fileRef = 49160F5E1E809DFE00168FD0 /* BookCSVImporter.swift */; };
		491F14621C02228C0052B355 /* ScanBarcode.swift in Sources */ = {isa = PBXBuildFile; fileRef = 491F14611C02228C0052B355 /* ScanBarcode.swift */; };
		492500781C0B1B0000C149B5 /* PersistentStoreManager.swift in Sources */ = {isa = PBXBuildFile; fileRef = 492500771C0B1B0000C149B5 /* PersistentStoreManager.swift */; };
		492710561F362E7E00286352 /* Settings.storyboard in Resources */ = {isa = PBXBuildFile; fileRef = 492710551F362E7E00286352 /* Settings.storyboard */; };
		4937A1481E9E1FB900A3B0D1 /* DebugSettings.swift in Sources */ = {isa = PBXBuildFile; fileRef = 4937A1471E9E1FB900A3B0D1 /* DebugSettings.swift */; };
		4942348E1E70AFA100CEEB4C /* SearchOnline.storyboard in Resources */ = {isa = PBXBuildFile; fileRef = 4942348A1E70AFA100CEEB4C /* SearchOnline.storyboard */; };
		4942348F1E70AFA100CEEB4C /* ScanBarcode.storyboard in Resources */ = {isa = PBXBuildFile; fileRef = 4942348B1E70AFA100CEEB4C /* ScanBarcode.storyboard */; };
		4943DB791DBD5104004CAF30 /* Settings.swift in Sources */ = {isa = PBXBuildFile; fileRef = 4943DB781DBD5104004CAF30 /* Settings.swift */; };
		494D65D51EB906CB00764DC1 /* examplebooks.csv in Resources */ = {isa = PBXBuildFile; fileRef = 494D65D41EB906CB00764DC1 /* examplebooks.csv */; };
		495C5D101BF1404D00E00C07 /* AppDelegate.swift in Sources */ = {isa = PBXBuildFile; fileRef = 495C5D0F1BF1404D00E00C07 /* AppDelegate.swift */; };
		495C5D3F1BF1412600E00C07 /* BookTable.swift in Sources */ = {isa = PBXBuildFile; fileRef = 495C5D3E1BF1412600E00C07 /* BookTable.swift */; };
		495C5D411BF1423900E00C07 /* Book.swift in Sources */ = {isa = PBXBuildFile; fileRef = 495C5D401BF1423900E00C07 /* Book.swift */; };
		4968A2B21CB3E0BF00CBF3F0 /* LaunchScreen.storyboard in Resources */ = {isa = PBXBuildFile; fileRef = 4968A2B11CB3E0BF00CBF3F0 /* LaunchScreen.storyboard */; };
		4973C79F1E901A6A001CFABC /* CommonUIElements.swift in Sources */ = {isa = PBXBuildFile; fileRef = 4973C79E1E901A6A001CFABC /* CommonUIElements.swift */; };
		499470681DB40D22008CB06E /* TabBarController.swift in Sources */ = {isa = PBXBuildFile; fileRef = 499470671DB40D22008CB06E /* TabBarController.swift */; };
		49B2CEF81F39A4D300C6B45D /* SortOrder.swift in Sources */ = {isa = PBXBuildFile; fileRef = 49B2CEF71F39A4D300C6B45D /* SortOrder.swift */; };
		49B8D8E11F499A5300D4C4EF /* UserSettings.swift in Sources */ = {isa = PBXBuildFile; fileRef = 49B8D8E01F499A5300D4C4EF /* UserSettings.swift */; };
		49B8D8E71F4A08E700D4C4EF /* BookMapping_6_7.swift in Sources */ = {isa = PBXBuildFile; fileRef = 49B8D8E61F4A08E700D4C4EF /* BookMapping_6_7.swift */; };
		49CEB80A1E9D8C06003FD859 /* Debug.swift in Sources */ = {isa = PBXBuildFile; fileRef = 49CEB8091E9D8C06003FD859 /* Debug.swift */; };
		49D0FAAB1F2B284000101EE1 /* UserEngagement.swift in Sources */ = {isa = PBXBuildFile; fileRef = 49D0FAAA1F2B284000101EE1 /* UserEngagement.swift */; };
		49E95D0F1DD7D9EC00C215F8 /* GoogleBooks.swift in Sources */ = {isa = PBXBuildFile; fileRef = 49E95D0E1DD7D9EC00C215F8 /* GoogleBooks.swift */; };
		49F3863C1E86D64A001F5D75 /* example_barcode.jpg in Resources */ = {isa = PBXBuildFile; fileRef = 49F3863B1E86D64A001F5D75 /* example_barcode.jpg */; };
		49FE2ED51D6F675D00F04239 /* SearchOnline.swift in Sources */ = {isa = PBXBuildFile; fileRef = 49FE2ED41D6F675D00F04239 /* SearchOnline.swift */; };
		A4A7A4FDE9FD6A9AB07ED6B9 /* Pods_ReadingList.framework in Frameworks */ = {isa = PBXBuildFile; fileRef = C1690BF3A2297CCE10C51F06 /* Pods_ReadingList.framework */; };
/* End PBXBuildFile section */

/* Begin PBXContainerItemProxy section */
		1CD1120A202DD29500BE3E1D /* PBXContainerItemProxy */ = {
			isa = PBXContainerItemProxy;
			containerPortal = 495C5D041BF1404D00E00C07 /* Project object */;
			proxyType = 1;
			remoteGlobalIDString = 495C5D0B1BF1404D00E00C07;
			remoteInfo = ReadingList;
		};
		1CD11220202DD32A00BE3E1D /* PBXContainerItemProxy */ = {
			isa = PBXContainerItemProxy;
			containerPortal = 495C5D041BF1404D00E00C07 /* Project object */;
			proxyType = 1;
			remoteGlobalIDString = 495C5D0B1BF1404D00E00C07;
			remoteInfo = ReadingList;
		};
		1CD11243202DD46500BE3E1D /* PBXContainerItemProxy */ = {
			isa = PBXContainerItemProxy;
			containerPortal = 495C5D041BF1404D00E00C07 /* Project object */;
			proxyType = 1;
			remoteGlobalIDString = 495C5D0B1BF1404D00E00C07;
			remoteInfo = ReadingList;
		};
/* End PBXContainerItemProxy section */

/* Begin PBXFileReference section */
		1C032F1520C1CEC600CDBEF8 /* books_12.xcdatamodel */ = {isa = PBXFileReference; lastKnownFileType = wrapper.xcdatamodel; path = books_12.xcdatamodel; sourceTree = "<group>"; };
		1C032F1920C29EB000CDBEF8 /* BookUpdater.swift */ = {isa = PBXFileReference; lastKnownFileType = sourcecode.swift; path = BookUpdater.swift; sourceTree = "<group>"; };
		1C032F1D20C29F1900CDBEF8 /* BookDeleter.swift */ = {isa = PBXFileReference; lastKnownFileType = sourcecode.swift; path = BookDeleter.swift; sourceTree = "<group>"; };
		1C032F1F20C29F4D00CDBEF8 /* BookDownloader.swift */ = {isa = PBXFileReference; lastKnownFileType = sourcecode.swift; path = BookDownloader.swift; sourceTree = "<group>"; };
		1C032F2220C29FED00CDBEF8 /* BookChangeProcessor.swift */ = {isa = PBXFileReference; lastKnownFileType = sourcecode.swift; path = BookChangeProcessor.swift; sourceTree = "<group>"; };
		1C0A50E720DD9A88002BFEBE /* iCloudSync.swift */ = {isa = PBXFileReference; lastKnownFileType = sourcecode.swift; path = iCloudSync.swift; sourceTree = "<group>"; };
		1C0A50E920DEF4F9002BFEBE /* BookMapping_11_12.xcmappingmodel */ = {isa = PBXFileReference; lastKnownFileType = wrapper.xcmappingmodel; path = BookMapping_11_12.xcmappingmodel; sourceTree = "<group>"; };
		1C0DC733204B09610044B377 /* BookCSVExport.swift */ = {isa = PBXFileReference; lastKnownFileType = sourcecode.swift; path = BookCSVExport.swift; sourceTree = "<group>"; };
		1C0DC735204B0A230044B377 /* BookReadState.swift */ = {isa = PBXFileReference; lastKnownFileType = sourcecode.swift; path = BookReadState.swift; sourceTree = "<group>"; };
		1C0DC737204B119E0044B377 /* DebugData.swift */ = {isa = PBXFileReference; lastKnownFileType = sourcecode.swift; path = DebugData.swift; sourceTree = "<group>"; };
		1C1C887E1FE05A9D00A20402 /* Tip.swift */ = {isa = PBXFileReference; lastKnownFileType = sourcecode.swift; path = Tip.swift; sourceTree = "<group>"; };
		1C22D4A5202BBDC0004264B4 /* StoreKit.framework */ = {isa = PBXFileReference; lastKnownFileType = wrapper.framework; name = StoreKit.framework; path = System/Library/Frameworks/StoreKit.framework; sourceTree = SDKROOT; };
		1C2E910420CD890800A611A4 /* CloudKitExtensions.swift */ = {isa = PBXFileReference; lastKnownFileType = sourcecode.swift; path = CloudKitExtensions.swift; sourceTree = "<group>"; };
		1C2E910620CDD3E600A611A4 /* ChangeToken.swift */ = {isa = PBXFileReference; lastKnownFileType = sourcecode.swift; path = ChangeToken.swift; sourceTree = "<group>"; };
		1C2E910A20D01F3A00A611A4 /* PendingRemoteDeletionItem.swift */ = {isa = PBXFileReference; lastKnownFileType = sourcecode.swift; path = PendingRemoteDeletionItem.swift; sourceTree = "<group>"; };
		1C2E910C20D059F500A611A4 /* BookMapping_11_12.swift */ = {isa = PBXFileReference; lastKnownFileType = sourcecode.swift; path = BookMapping_11_12.swift; sourceTree = "<group>"; };
		1C2E910E20D1999A00A611A4 /* BookInserter.swift */ = {isa = PBXFileReference; lastKnownFileType = sourcecode.swift; path = BookInserter.swift; sourceTree = "<group>"; };
		1C352D8F20C34D97007C89F7 /* BookCloudKitRemote.swift */ = {isa = PBXFileReference; lastKnownFileType = sourcecode.swift; path = BookCloudKitRemote.swift; sourceTree = "<group>"; };
		1C352D9120C42D9B007C89F7 /* CloudKit.framework */ = {isa = PBXFileReference; lastKnownFileType = wrapper.framework; name = CloudKit.framework; path = System/Library/Frameworks/CloudKit.framework; sourceTree = SDKROOT; };
		1C395447202F7966007ACCB1 /* CoreDataExtensions.swift */ = {isa = PBXFileReference; lastKnownFileType = sourcecode.swift; path = CoreDataExtensions.swift; sourceTree = "<group>"; };
		1C395449202F948B007ACCB1 /* Subject.swift */ = {isa = PBXFileReference; lastKnownFileType = sourcecode.swift; path = Subject.swift; sourceTree = "<group>"; };
		1C39544B202F9698007ACCB1 /* UserSetting.swift */ = {isa = PBXFileReference; lastKnownFileType = sourcecode.swift; path = UserSetting.swift; sourceTree = "<group>"; };
		1C39544D2030A4F0007ACCB1 /* EditBookMetadata.swift */ = {isa = PBXFileReference; lastKnownFileType = sourcecode.swift; path = EditBookMetadata.swift; sourceTree = "<group>"; };
		1C39544F2030D3CB007ACCB1 /* EurekaExtensions.swift */ = {isa = PBXFileReference; lastKnownFileType = sourcecode.swift; path = EurekaExtensions.swift; sourceTree = "<group>"; };
		1C42F65A20605BD00024CC84 /* BuildInfo.swift */ = {isa = PBXFileReference; lastKnownFileType = sourcecode.swift; path = BuildInfo.swift; sourceTree = "<group>"; };
		1C42F65C20645C510024CC84 /* Themeable.swift */ = {isa = PBXFileReference; lastKnownFileType = sourcecode.swift; path = Themeable.swift; sourceTree = "<group>"; };
		1C4765921FB8F012005F6AEC /* GoogleService-Info.plist */ = {isa = PBXFileReference; fileEncoding = 4; lastKnownFileType = text.plist.xml; path = "GoogleService-Info.plist"; sourceTree = "<group>"; };
		1C5180A72054122A008C6EA4 /* CrashlyticsExtensions.swift */ = {isa = PBXFileReference; lastKnownFileType = sourcecode.swift; path = CrashlyticsExtensions.swift; sourceTree = "<group>"; };
		1C5180AB20544427008C6EA4 /* BookMapping_10_11.xcmappingmodel */ = {isa = PBXFileReference; lastKnownFileType = wrapper.xcmappingmodel; path = BookMapping_10_11.xcmappingmodel; sourceTree = "<group>"; };
		1C5CDF2520113A3900A757A3 /* AddToList.storyboard */ = {isa = PBXFileReference; lastKnownFileType = file.storyboard; path = AddToList.storyboard; sourceTree = "<group>"; };
		1C5CDF2820113B3300A757A3 /* AddToList.swift */ = {isa = PBXFileReference; lastKnownFileType = sourcecode.swift; path = AddToList.swift; sourceTree = "<group>"; };
		1C6092291F922A0D0055AC5E /* Storyboards.swift */ = {isa = PBXFileReference; lastKnownFileType = sourcecode.swift; path = Storyboards.swift; sourceTree = "<group>"; };
		1C63EA13207F491D00F3B608 /* TableHeaderSearchBar.swift */ = {isa = PBXFileReference; lastKnownFileType = sourcecode.swift; path = TableHeaderSearchBar.swift; sourceTree = "<group>"; };
		1C64AB212041E7E40089CD57 /* BookMapping_8_9.swift */ = {isa = PBXFileReference; lastKnownFileType = sourcecode.swift; path = BookMapping_8_9.swift; sourceTree = "<group>"; };
		1C66927A20343D63001ED046 /* EditBookReadState.swift */ = {isa = PBXFileReference; lastKnownFileType = sourcecode.swift; path = EditBookReadState.swift; sourceTree = "<group>"; };
		1C66927C203849EA001ED046 /* BookTableViewCell.swift */ = {isa = PBXFileReference; lastKnownFileType = sourcecode.swift; path = BookTableViewCell.swift; sourceTree = "<group>"; };
		1C66927E20384B91001ED046 /* TableViewFetchedResultsControllerDelegate.swift */ = {isa = PBXFileReference; lastKnownFileType = sourcecode.swift; path = TableViewFetchedResultsControllerDelegate.swift; sourceTree = "<group>"; };
		1C669280203A26F4001ED046 /* CSVParser.swift */ = {isa = PBXFileReference; lastKnownFileType = sourcecode.swift; path = CSVParser.swift; sourceTree = "<group>"; };
		1C6EA1891FFAEB6C0013EE5C /* BookDetails.storyboard */ = {isa = PBXFileReference; fileEncoding = 4; lastKnownFileType = file.storyboard; path = BookDetails.storyboard; sourceTree = "<group>"; };
		1C6EA18B1FFAEBCC0013EE5C /* BookDetails.swift */ = {isa = PBXFileReference; lastKnownFileType = sourcecode.swift; path = BookDetails.swift; sourceTree = "<group>"; };
		1C73B0BA2046973F00E8EAC7 /* Extensions.swift */ = {isa = PBXFileReference; lastKnownFileType = sourcecode.swift; path = Extensions.swift; sourceTree = "<group>"; };
		1C75AEF72042F38600FB9456 /* books_5.xcdatamodel */ = {isa = PBXFileReference; lastKnownFileType = wrapper.xcdatamodel; path = books_5.xcdatamodel; sourceTree = "<group>"; };
		1C75AEF82042F38600FB9456 /* books_9.xcdatamodel */ = {isa = PBXFileReference; lastKnownFileType = wrapper.xcdatamodel; path = books_9.xcdatamodel; sourceTree = "<group>"; };
		1C75AEF92042F38600FB9456 /* books_6.xcdatamodel */ = {isa = PBXFileReference; lastKnownFileType = wrapper.xcdatamodel; path = books_6.xcdatamodel; sourceTree = "<group>"; };
		1C75AEFA2042F38600FB9456 /* books_8.xcdatamodel */ = {isa = PBXFileReference; lastKnownFileType = wrapper.xcdatamodel; path = books_8.xcdatamodel; sourceTree = "<group>"; };
		1C75AEFB2042F38600FB9456 /* books_7.xcdatamodel */ = {isa = PBXFileReference; lastKnownFileType = wrapper.xcdatamodel; path = books_7.xcdatamodel; sourceTree = "<group>"; };
		1C75AEFD2042F3A800FB9456 /* BookMapping_8_9.xcmappingmodel */ = {isa = PBXFileReference; lastKnownFileType = wrapper.xcmappingmodel; path = BookMapping_8_9.xcmappingmodel; sourceTree = "<group>"; };
		1C7E82F020D6DD870008F254 /* CKErrorHandling.swift */ = {isa = PBXFileReference; lastKnownFileType = sourcecode.swift; path = CKErrorHandling.swift; sourceTree = "<group>"; };
		1C87F5B71FAE4A5200E44043 /* About.swift */ = {isa = PBXFileReference; lastKnownFileType = sourcecode.swift; path = About.swift; sourceTree = "<group>"; };
		1C87F5B91FAE4AF500E44043 /* General.swift */ = {isa = PBXFileReference; lastKnownFileType = sourcecode.swift; path = General.swift; sourceTree = "<group>"; };
		1C87F5BB1FAE582A00E44043 /* Data.swift */ = {isa = PBXFileReference; lastKnownFileType = sourcecode.swift; path = Data.swift; sourceTree = "<group>"; };
		1CAE41BA204597EB002AF7DF /* SearchBooksEmptyDataSet.swift */ = {isa = PBXFileReference; lastKnownFileType = sourcecode.swift; path = SearchBooksEmptyDataSet.swift; sourceTree = "<group>"; };
		1CAF108520ACA97E00B755C6 /* SyncCoordinator.swift */ = {isa = PBXFileReference; lastKnownFileType = sourcecode.swift; path = SyncCoordinator.swift; sourceTree = "<group>"; };
		1CB6A7A220B0329A00125F90 /* ChangeProcessor.swift */ = {isa = PBXFileReference; lastKnownFileType = sourcecode.swift; path = ChangeProcessor.swift; sourceTree = "<group>"; };
		1CC18FA41FA4AC02000FB7E5 /* SettingsHeader.xib */ = {isa = PBXFileReference; lastKnownFileType = file.xib; path = SettingsHeader.xib; sourceTree = "<group>"; };
		1CC440C0204F5E2F00906120 /* TextBoxAlertController.swift */ = {isa = PBXFileReference; lastKnownFileType = sourcecode.swift; path = TextBoxAlertController.swift; sourceTree = "<group>"; };
		1CC440C2204FDBA200906120 /* books_11.xcdatamodel */ = {isa = PBXFileReference; lastKnownFileType = wrapper.xcdatamodel; path = books_11.xcdatamodel; sourceTree = "<group>"; };
		1CC440C5204FDC0B00906120 /* BookMapping_10_11.swift */ = {isa = PBXFileReference; lastKnownFileType = sourcecode.swift; path = BookMapping_10_11.swift; sourceTree = "<group>"; };
		1CC440C72050822400906120 /* GoogleBooksTests.swift */ = {isa = PBXFileReference; lastKnownFileType = sourcecode.swift; path = GoogleBooksTests.swift; sourceTree = "<group>"; };
		1CC4C048205732300034A218 /* StartFinishButton.swift */ = {isa = PBXFileReference; lastKnownFileType = sourcecode.swift; path = StartFinishButton.swift; sourceTree = "<group>"; };
		1CC4C04A2058765F0034A218 /* BookTable.storyboard */ = {isa = PBXFileReference; fileEncoding = 4; lastKnownFileType = file.storyboard; path = BookTable.storyboard; sourceTree = "<group>"; };
		1CD072342048BA7E00DCFBDE /* books_10.xcdatamodel */ = {isa = PBXFileReference; lastKnownFileType = wrapper.xcdatamodel; path = books_10.xcdatamodel; sourceTree = "<group>"; };
		1CD07235204A1F7D00DCFBDE /* BookMapping_9_10.xcmappingmodel */ = {isa = PBXFileReference; lastKnownFileType = wrapper.xcmappingmodel; path = BookMapping_9_10.xcmappingmodel; sourceTree = "<group>"; };
		1CD07237204A201C00DCFBDE /* BookMapping_9_10.swift */ = {isa = PBXFileReference; lastKnownFileType = sourcecode.swift; path = BookMapping_9_10.swift; sourceTree = "<group>"; };
		1CD111F3202DA42800BE3E1D /* BookMapping_6_7.xcmappingmodel */ = {isa = PBXFileReference; lastKnownFileType = wrapper.xcmappingmodel; path = BookMapping_6_7.xcmappingmodel; sourceTree = "<group>"; };
		1CD111FF202DA47B00BE3E1D /* ISBN13.swift */ = {isa = PBXFileReference; fileEncoding = 4; lastKnownFileType = sourcecode.swift; path = ISBN13.swift; sourceTree = "<group>"; };
		1CD11205202DD29500BE3E1D /* ReadingList_UnitTests.xctest */ = {isa = PBXFileReference; explicitFileType = wrapper.cfbundle; includeInIndex = 0; path = ReadingList_UnitTests.xctest; sourceTree = BUILT_PRODUCTS_DIR; };
		1CD11209202DD29500BE3E1D /* Info.plist */ = {isa = PBXFileReference; lastKnownFileType = text.plist.xml; path = Info.plist; sourceTree = "<group>"; };
		1CD1120F202DD2DC00BE3E1D /* GoogleBooksFetchResult.json */ = {isa = PBXFileReference; fileEncoding = 4; lastKnownFileType = text.json; path = GoogleBooksFetchResult.json; sourceTree = "<group>"; };
		1CD11210202DD2DC00BE3E1D /* ModelTests.swift */ = {isa = PBXFileReference; fileEncoding = 4; lastKnownFileType = sourcecode.swift; path = ModelTests.swift; sourceTree = "<group>"; };
		1CD11211202DD2DC00BE3E1D /* GoogleBooksSearchResult.json */ = {isa = PBXFileReference; fileEncoding = 4; lastKnownFileType = text.json; path = GoogleBooksSearchResult.json; sourceTree = "<group>"; };
		1CD1121B202DD32900BE3E1D /* ReadingList_UITests.xctest */ = {isa = PBXFileReference; explicitFileType = wrapper.cfbundle; includeInIndex = 0; path = ReadingList_UITests.xctest; sourceTree = BUILT_PRODUCTS_DIR; };
		1CD1121F202DD32A00BE3E1D /* Info.plist */ = {isa = PBXFileReference; lastKnownFileType = text.plist.xml; path = Info.plist; sourceTree = "<group>"; };
		1CD11225202DD39000BE3E1D /* ReadingListApplication.swift */ = {isa = PBXFileReference; fileEncoding = 4; lastKnownFileType = sourcecode.swift; path = ReadingListApplication.swift; sourceTree = "<group>"; };
		1CD11226202DD39000BE3E1D /* Lists.swift */ = {isa = PBXFileReference; fileEncoding = 4; lastKnownFileType = sourcecode.swift; path = Lists.swift; sourceTree = "<group>"; };
		1CD11227202DD39000BE3E1D /* WithData.swift */ = {isa = PBXFileReference; fileEncoding = 4; lastKnownFileType = sourcecode.swift; path = WithData.swift; sourceTree = "<group>"; };
		1CD1123E202DD46500BE3E1D /* ReadingList_Screenshots.xctest */ = {isa = PBXFileReference; explicitFileType = wrapper.cfbundle; includeInIndex = 0; path = ReadingList_Screenshots.xctest; sourceTree = BUILT_PRODUCTS_DIR; };
		1CD11242202DD46500BE3E1D /* Info.plist */ = {isa = PBXFileReference; lastKnownFileType = text.plist.xml; path = Info.plist; sourceTree = "<group>"; };
		1CD11248202DD52100BE3E1D /* SnapshotHelper.swift */ = {isa = PBXFileReference; fileEncoding = 4; lastKnownFileType = sourcecode.swift; path = SnapshotHelper.swift; sourceTree = "<group>"; };
		1CD11249202DD52100BE3E1D /* Screenshots.swift */ = {isa = PBXFileReference; fileEncoding = 4; lastKnownFileType = sourcecode.swift; path = Screenshots.swift; sourceTree = "<group>"; };
		1CD1124E202DED3600BE3E1D /* Author.swift */ = {isa = PBXFileReference; lastKnownFileType = sourcecode.swift; path = Author.swift; sourceTree = "<group>"; };
		1CD11251202DED8200BE3E1D /* List.swift */ = {isa = PBXFileReference; lastKnownFileType = sourcecode.swift; path = List.swift; sourceTree = "<group>"; };
		1CD11253202DF23300BE3E1D /* ModelVersion.swift */ = {isa = PBXFileReference; lastKnownFileType = sourcecode.swift; path = ModelVersion.swift; sourceTree = "<group>"; };
		1CD11255202DF39300BE3E1D /* ModelMigration.swift */ = {isa = PBXFileReference; lastKnownFileType = sourcecode.swift; path = ModelMigration.swift; sourceTree = "<group>"; };
		1CD1125D202DF7F000BE3E1D /* BooksModelVersions.swift */ = {isa = PBXFileReference; lastKnownFileType = sourcecode.swift; path = BooksModelVersions.swift; sourceTree = "<group>"; };
		1CD11DAE204CA460005F49D3 /* CompoundFetchedResultsController.swift */ = {isa = PBXFileReference; lastKnownFileType = sourcecode.swift; path = CompoundFetchedResultsController.swift; sourceTree = "<group>"; };
		1CD1D2AF202BC4DF00ACA5D9 /* FoundationExtensions.swift */ = {isa = PBXFileReference; lastKnownFileType = sourcecode.swift; path = FoundationExtensions.swift; sourceTree = "<group>"; };
		1CD1D2B3202BC64900ACA5D9 /* CSVExport.swift */ = {isa = PBXFileReference; lastKnownFileType = sourcecode.swift; path = CSVExport.swift; sourceTree = "<group>"; };
		1CD1D2B5202BC9C400ACA5D9 /* UIKitExtensions.swift */ = {isa = PBXFileReference; lastKnownFileType = sourcecode.swift; path = UIKitExtensions.swift; sourceTree = "<group>"; };
		1CD1D2B9202BCAA500ACA5D9 /* NoCancelSearchBar.swift */ = {isa = PBXFileReference; lastKnownFileType = sourcecode.swift; path = NoCancelSearchBar.swift; sourceTree = "<group>"; };
		1CD1D2BD202BCC7500ACA5D9 /* HairlineConstraint.swift */ = {isa = PBXFileReference; lastKnownFileType = sourcecode.swift; path = HairlineConstraint.swift; sourceTree = "<group>"; };
		1CD1D2BF202BCCA000ACA5D9 /* BorderedButton.swift */ = {isa = PBXFileReference; lastKnownFileType = sourcecode.swift; path = BorderedButton.swift; sourceTree = "<group>"; };
		1CD1D2C1202BCCF400ACA5D9 /* NavigationBarLabel.swift */ = {isa = PBXFileReference; lastKnownFileType = sourcecode.swift; path = NavigationBarLabel.swift; sourceTree = "<group>"; };
		1CD1D2C3202BCD6300ACA5D9 /* HorizontalGradientView.swift */ = {isa = PBXFileReference; lastKnownFileType = sourcecode.swift; path = HorizontalGradientView.swift; sourceTree = "<group>"; };
		1CD7B93C20C179F5001775F5 /* BookCKRecordKey.swift */ = {isa = PBXFileReference; lastKnownFileType = sourcecode.swift; path = BookCKRecordKey.swift; sourceTree = "<group>"; };
		1CD83C3D1F9BC0BA00E88E31 /* XibView.swift */ = {isa = PBXFileReference; lastKnownFileType = sourcecode.swift; path = XibView.swift; sourceTree = "<group>"; };
		1CDA41F920EBF7DD00273D4D /* books_12.xcdatamodel */ = {isa = PBXFileReference; lastKnownFileType = wrapper.xcdatamodel; path = books_12.xcdatamodel; sourceTree = "<group>"; };
		1CDA41FC20EC1AAA00273D4D /* StarRatingCell.xib */ = {isa = PBXFileReference; lastKnownFileType = file.xib; path = StarRatingCell.xib; sourceTree = "<group>"; };
		1CDA41FE20EC1C0200273D4D /* StarRatingCell.swift */ = {isa = PBXFileReference; lastKnownFileType = sourcecode.swift; path = StarRatingCell.swift; sourceTree = "<group>"; };
		1CDA420020EF8C4F00273D4D /* Language.swift */ = {isa = PBXFileReference; lastKnownFileType = sourcecode.swift; path = Language.swift; sourceTree = "<group>"; };
		1CDA421320F2913200273D4D /* PickerCell.swift */ = {isa = PBXFileReference; lastKnownFileType = sourcecode.swift; path = PickerCell.swift; sourceTree = "<group>"; };
		1CDA421520F2917600273D4D /* PickerInlineCell.swift */ = {isa = PBXFileReference; lastKnownFileType = sourcecode.swift; path = PickerInlineCell.swift; sourceTree = "<group>"; };
		1CDD535D1FA6609600A5ED66 /* SettingsHeader.swift */ = {isa = PBXFileReference; lastKnownFileType = sourcecode.swift; path = SettingsHeader.swift; sourceTree = "<group>"; };
		1CDD535F1FA7B38000A5ED66 /* Assets.xcassets */ = {isa = PBXFileReference; lastKnownFileType = folder.assetcatalog; path = Assets.xcassets; sourceTree = "<group>"; };
		1CF4B5FD2055701900F8527C /* BookTableViewCell.xib */ = {isa = PBXFileReference; lastKnownFileType = file.xib; path = BookTableViewCell.xib; sourceTree = "<group>"; };
		1CF5C9D51F9D37B300F389CE /* HTTP.swift */ = {isa = PBXFileReference; lastKnownFileType = sourcecode.swift; path = HTTP.swift; sourceTree = "<group>"; };
		1CFCD0172013BC4C00D27301 /* Organise.storyboard */ = {isa = PBXFileReference; fileEncoding = 4; lastKnownFileType = file.storyboard; path = Organise.storyboard; sourceTree = "<group>"; };
		1CFCD0192013BD6A00D27301 /* Organise.swift */ = {isa = PBXFileReference; lastKnownFileType = sourcecode.swift; path = Organise.swift; sourceTree = "<group>"; };
		1CFCD01B20150DAA00D27301 /* ListBookTable.swift */ = {isa = PBXFileReference; lastKnownFileType = sourcecode.swift; path = ListBookTable.swift; sourceTree = "<group>"; };
		411A8FDCB8080BF45EB57558 /* Pods-ReadingList-ReadingList_UnitTests.debug.xcconfig */ = {isa = PBXFileReference; includeInIndex = 1; lastKnownFileType = text.xcconfig; name = "Pods-ReadingList-ReadingList_UnitTests.debug.xcconfig"; path = "Pods/Target Support Files/Pods-ReadingList-ReadingList_UnitTests/Pods-ReadingList-ReadingList_UnitTests.debug.xcconfig"; sourceTree = "<group>"; };
		49043DB61EBF1E0B00E74370 /* SearchBooksEmptyDataset.xib */ = {isa = PBXFileReference; fileEncoding = 4; lastKnownFileType = file.xib; path = SearchBooksEmptyDataset.xib; sourceTree = "<group>"; };
		49160F5E1E809DFE00168FD0 /* BookCSVImporter.swift */ = {isa = PBXFileReference; fileEncoding = 4; lastKnownFileType = sourcecode.swift; path = BookCSVImporter.swift; sourceTree = "<group>"; };
		491F14611C02228C0052B355 /* ScanBarcode.swift */ = {isa = PBXFileReference; fileEncoding = 4; lastKnownFileType = sourcecode.swift; path = ScanBarcode.swift; sourceTree = "<group>"; };
		492500771C0B1B0000C149B5 /* PersistentStoreManager.swift */ = {isa = PBXFileReference; fileEncoding = 4; lastKnownFileType = sourcecode.swift; path = PersistentStoreManager.swift; sourceTree = "<group>"; };
		492710551F362E7E00286352 /* Settings.storyboard */ = {isa = PBXFileReference; fileEncoding = 4; lastKnownFileType = file.storyboard; path = Settings.storyboard; sourceTree = "<group>"; };
		4937A1471E9E1FB900A3B0D1 /* DebugSettings.swift */ = {isa = PBXFileReference; fileEncoding = 4; lastKnownFileType = sourcecode.swift; path = DebugSettings.swift; sourceTree = "<group>"; };
		4942348A1E70AFA100CEEB4C /* SearchOnline.storyboard */ = {isa = PBXFileReference; fileEncoding = 4; lastKnownFileType = file.storyboard; path = SearchOnline.storyboard; sourceTree = "<group>"; };
		4942348B1E70AFA100CEEB4C /* ScanBarcode.storyboard */ = {isa = PBXFileReference; fileEncoding = 4; lastKnownFileType = file.storyboard; path = ScanBarcode.storyboard; sourceTree = "<group>"; };
		4943DB781DBD5104004CAF30 /* Settings.swift */ = {isa = PBXFileReference; fileEncoding = 4; lastKnownFileType = sourcecode.swift; path = Settings.swift; sourceTree = "<group>"; };
		494D65D41EB906CB00764DC1 /* examplebooks.csv */ = {isa = PBXFileReference; fileEncoding = 4; lastKnownFileType = text; name = examplebooks.csv; path = TestData/examplebooks.csv; sourceTree = "<group>"; };
		495C5D0C1BF1404D00E00C07 /* Reading List.app */ = {isa = PBXFileReference; explicitFileType = wrapper.application; includeInIndex = 0; path = "Reading List.app"; sourceTree = BUILT_PRODUCTS_DIR; };
		495C5D0F1BF1404D00E00C07 /* AppDelegate.swift */ = {isa = PBXFileReference; lastKnownFileType = sourcecode.swift; path = AppDelegate.swift; sourceTree = "<group>"; };
		495C5D1B1BF1404D00E00C07 /* Info.plist */ = {isa = PBXFileReference; lastKnownFileType = text.plist.xml; path = Info.plist; sourceTree = "<group>"; };
		495C5D3E1BF1412600E00C07 /* BookTable.swift */ = {isa = PBXFileReference; fileEncoding = 4; lastKnownFileType = sourcecode.swift; path = BookTable.swift; sourceTree = "<group>"; };
		495C5D401BF1423900E00C07 /* Book.swift */ = {isa = PBXFileReference; fileEncoding = 4; lastKnownFileType = sourcecode.swift; path = Book.swift; sourceTree = "<group>"; };
		4968A2B11CB3E0BF00CBF3F0 /* LaunchScreen.storyboard */ = {isa = PBXFileReference; fileEncoding = 4; lastKnownFileType = file.storyboard; path = LaunchScreen.storyboard; sourceTree = "<group>"; };
		4973C79E1E901A6A001CFABC /* CommonUIElements.swift */ = {isa = PBXFileReference; fileEncoding = 4; lastKnownFileType = sourcecode.swift; path = CommonUIElements.swift; sourceTree = "<group>"; };
		499470671DB40D22008CB06E /* TabBarController.swift */ = {isa = PBXFileReference; fileEncoding = 4; lastKnownFileType = sourcecode.swift; path = TabBarController.swift; sourceTree = "<group>"; };
		49B2CEF71F39A4D300C6B45D /* SortOrder.swift */ = {isa = PBXFileReference; fileEncoding = 4; lastKnownFileType = sourcecode.swift; path = SortOrder.swift; sourceTree = "<group>"; };
		49B8D8E01F499A5300D4C4EF /* UserSettings.swift */ = {isa = PBXFileReference; fileEncoding = 4; lastKnownFileType = sourcecode.swift; path = UserSettings.swift; sourceTree = "<group>"; };
		49B8D8E61F4A08E700D4C4EF /* BookMapping_6_7.swift */ = {isa = PBXFileReference; fileEncoding = 4; lastKnownFileType = sourcecode.swift; path = BookMapping_6_7.swift; sourceTree = "<group>"; };
		49CEB8091E9D8C06003FD859 /* Debug.swift */ = {isa = PBXFileReference; fileEncoding = 4; lastKnownFileType = sourcecode.swift; path = Debug.swift; sourceTree = "<group>"; };
		49D0FAAA1F2B284000101EE1 /* UserEngagement.swift */ = {isa = PBXFileReference; fileEncoding = 4; lastKnownFileType = sourcecode.swift; path = UserEngagement.swift; sourceTree = "<group>"; };
		49E0C8931CA4945700703A9A /* NotificationCenter.framework */ = {isa = PBXFileReference; lastKnownFileType = wrapper.framework; name = NotificationCenter.framework; path = System/Library/Frameworks/NotificationCenter.framework; sourceTree = SDKROOT; };
		49E95D0E1DD7D9EC00C215F8 /* GoogleBooks.swift */ = {isa = PBXFileReference; fileEncoding = 4; lastKnownFileType = sourcecode.swift; path = GoogleBooks.swift; sourceTree = "<group>"; };
		49EEF6861E943691003FF31E /* Reading List.entitlements */ = {isa = PBXFileReference; lastKnownFileType = text.plist.entitlements; path = "Reading List.entitlements"; sourceTree = "<group>"; };
		49F3863B1E86D64A001F5D75 /* example_barcode.jpg */ = {isa = PBXFileReference; lastKnownFileType = image.jpeg; name = example_barcode.jpg; path = TestData/example_barcode.jpg; sourceTree = "<group>"; };
		49FE2ED41D6F675D00F04239 /* SearchOnline.swift */ = {isa = PBXFileReference; fileEncoding = 4; lastKnownFileType = sourcecode.swift; path = SearchOnline.swift; sourceTree = "<group>"; };
		4FA4807379669B9888E41B9D /* Pods-ReadingList-ReadingList_UITests.release.xcconfig */ = {isa = PBXFileReference; includeInIndex = 1; lastKnownFileType = text.xcconfig; name = "Pods-ReadingList-ReadingList_UITests.release.xcconfig"; path = "Pods/Target Support Files/Pods-ReadingList-ReadingList_UITests/Pods-ReadingList-ReadingList_UITests.release.xcconfig"; sourceTree = "<group>"; };
		6CA3B8150A61517CC805F751 /* Pods-ReadingList-ReadingList_UITests.debug.xcconfig */ = {isa = PBXFileReference; includeInIndex = 1; lastKnownFileType = text.xcconfig; name = "Pods-ReadingList-ReadingList_UITests.debug.xcconfig"; path = "Pods/Target Support Files/Pods-ReadingList-ReadingList_UITests/Pods-ReadingList-ReadingList_UITests.debug.xcconfig"; sourceTree = "<group>"; };
		8246E5BA1844E7E83D81AC53 /* Pods-ReadingList.debug.xcconfig */ = {isa = PBXFileReference; includeInIndex = 1; lastKnownFileType = text.xcconfig; name = "Pods-ReadingList.debug.xcconfig"; path = "Pods/Target Support Files/Pods-ReadingList/Pods-ReadingList.debug.xcconfig"; sourceTree = "<group>"; };
		97AF0989D558270BAE1D6865 /* Pods_ReadingList_ReadingList_UnitTests.framework */ = {isa = PBXFileReference; explicitFileType = wrapper.framework; includeInIndex = 0; path = Pods_ReadingList_ReadingList_UnitTests.framework; sourceTree = BUILT_PRODUCTS_DIR; };
		A35C167B9E325B6FBEDB9EB7 /* Pods-ReadingList.release.xcconfig */ = {isa = PBXFileReference; includeInIndex = 1; lastKnownFileType = text.xcconfig; name = "Pods-ReadingList.release.xcconfig"; path = "Pods/Target Support Files/Pods-ReadingList/Pods-ReadingList.release.xcconfig"; sourceTree = "<group>"; };
		AD444CE510567858668E9F77 /* Pods-ReadingList-ReadingList_UnitTests.release.xcconfig */ = {isa = PBXFileReference; includeInIndex = 1; lastKnownFileType = text.xcconfig; name = "Pods-ReadingList-ReadingList_UnitTests.release.xcconfig"; path = "Pods/Target Support Files/Pods-ReadingList-ReadingList_UnitTests/Pods-ReadingList-ReadingList_UnitTests.release.xcconfig"; sourceTree = "<group>"; };
		B81008C39ED366477C5FF2C2 /* Pods_ReadingList_ReadingList_UITests.framework */ = {isa = PBXFileReference; explicitFileType = wrapper.framework; includeInIndex = 0; path = Pods_ReadingList_ReadingList_UITests.framework; sourceTree = BUILT_PRODUCTS_DIR; };
		C1690BF3A2297CCE10C51F06 /* Pods_ReadingList.framework */ = {isa = PBXFileReference; explicitFileType = wrapper.framework; includeInIndex = 0; path = Pods_ReadingList.framework; sourceTree = BUILT_PRODUCTS_DIR; };
/* End PBXFileReference section */

/* Begin PBXFrameworksBuildPhase section */
		1CD11202202DD29500BE3E1D /* Frameworks */ = {
			isa = PBXFrameworksBuildPhase;
			buildActionMask = 2147483647;
			files = (
				41A90B0B3625272313A5E89F /* Pods_ReadingList_ReadingList_UnitTests.framework in Frameworks */,
			);
			runOnlyForDeploymentPostprocessing = 0;
		};
		1CD11218202DD32900BE3E1D /* Frameworks */ = {
			isa = PBXFrameworksBuildPhase;
			buildActionMask = 2147483647;
			files = (
				1B3A0A6607176238CCDDD3DB /* Pods_ReadingList_ReadingList_UITests.framework in Frameworks */,
			);
			runOnlyForDeploymentPostprocessing = 0;
		};
		1CD1123B202DD46500BE3E1D /* Frameworks */ = {
			isa = PBXFrameworksBuildPhase;
			buildActionMask = 2147483647;
			files = (
			);
			runOnlyForDeploymentPostprocessing = 0;
		};
		495C5D091BF1404D00E00C07 /* Frameworks */ = {
			isa = PBXFrameworksBuildPhase;
			buildActionMask = 2147483647;
			files = (
				1C352D9220C42D9B007C89F7 /* CloudKit.framework in Frameworks */,
				1C22D4A6202BBDC0004264B4 /* StoreKit.framework in Frameworks */,
				A4A7A4FDE9FD6A9AB07ED6B9 /* Pods_ReadingList.framework in Frameworks */,
			);
			runOnlyForDeploymentPostprocessing = 0;
		};
/* End PBXFrameworksBuildPhase section */

/* Begin PBXGroup section */
		14655047BD58646296558121 /* Pods */ = {
			isa = PBXGroup;
			children = (
				8246E5BA1844E7E83D81AC53 /* Pods-ReadingList.debug.xcconfig */,
				A35C167B9E325B6FBEDB9EB7 /* Pods-ReadingList.release.xcconfig */,
				6CA3B8150A61517CC805F751 /* Pods-ReadingList-ReadingList_UITests.debug.xcconfig */,
				4FA4807379669B9888E41B9D /* Pods-ReadingList-ReadingList_UITests.release.xcconfig */,
				411A8FDCB8080BF45EB57558 /* Pods-ReadingList-ReadingList_UnitTests.debug.xcconfig */,
				AD444CE510567858668E9F77 /* Pods-ReadingList-ReadingList_UnitTests.release.xcconfig */,
			);
			name = Pods;
			sourceTree = "<group>";
		};
		1C032F1820C29EA000CDBEF8 /* ChangeProcessors */ = {
			isa = PBXGroup;
			children = (
				1C032F2220C29FED00CDBEF8 /* BookChangeProcessor.swift */,
				1C032F1920C29EB000CDBEF8 /* BookUpdater.swift */,
				1C032F1D20C29F1900CDBEF8 /* BookDeleter.swift */,
				1C032F1F20C29F4D00CDBEF8 /* BookDownloader.swift */,
				1C2E910E20D1999A00A611A4 /* BookInserter.swift */,
			);
			path = ChangeProcessors;
			sourceTree = "<group>";
		};
		1C5CDF2720113B2900A757A3 /* Lists */ = {
			isa = PBXGroup;
			children = (
				1C5CDF2820113B3300A757A3 /* AddToList.swift */,
				1CFCD0192013BD6A00D27301 /* Organise.swift */,
				1CFCD01B20150DAA00D27301 /* ListBookTable.swift */,
			);
			path = Lists;
			sourceTree = "<group>";
		};
		1CAF108420ACA95C00B755C6 /* Sync */ = {
			isa = PBXGroup;
			children = (
			);
			path = Sync;
			sourceTree = "<group>";
		};
		1CC18FA61FA6276A000FB7E5 /* Views */ = {
			isa = PBXGroup;
			children = (
				49043DB61EBF1E0B00E74370 /* SearchBooksEmptyDataset.xib */,
				1CAE41BA204597EB002AF7DF /* SearchBooksEmptyDataSet.swift */,
				1CC18FA41FA4AC02000FB7E5 /* SettingsHeader.xib */,
				1CDD535D1FA6609600A5ED66 /* SettingsHeader.swift */,
				1CF4B5FD2055701900F8527C /* BookTableViewCell.xib */,
				1C66927C203849EA001ED046 /* BookTableViewCell.swift */,
				1CC4C048205732300034A218 /* StartFinishButton.swift */,
				1C42F65C20645C510024CC84 /* Themeable.swift */,
				1CDA41FC20EC1AAA00273D4D /* StarRatingCell.xib */,
				1CDA41FE20EC1C0200273D4D /* StarRatingCell.swift */,
			);
			path = Views;
			sourceTree = "<group>";
		};
		1CD111FC202DA46600BE3E1D /* CoreData */ = {
			isa = PBXGroup;
			children = (
				1CD11253202DF23300BE3E1D /* ModelVersion.swift */,
				1CD11255202DF39300BE3E1D /* ModelMigration.swift */,
				1C395447202F7966007ACCB1 /* CoreDataExtensions.swift */,
				1CD11DAE204CA460005F49D3 /* CompoundFetchedResultsController.swift */,
			);
			path = CoreData;
			sourceTree = "<group>";
		};
		1CD11206202DD29500BE3E1D /* ReadingList_UnitTests */ = {
			isa = PBXGroup;
			children = (
				1CD1120F202DD2DC00BE3E1D /* GoogleBooksFetchResult.json */,
				1CD11211202DD2DC00BE3E1D /* GoogleBooksSearchResult.json */,
				1CD11210202DD2DC00BE3E1D /* ModelTests.swift */,
				1CC440C72050822400906120 /* GoogleBooksTests.swift */,
				1C73B0BA2046973F00E8EAC7 /* Extensions.swift */,
				1CD11209202DD29500BE3E1D /* Info.plist */,
			);
			path = ReadingList_UnitTests;
			sourceTree = "<group>";
		};
		1CD1121C202DD32A00BE3E1D /* ReadingList_UITests */ = {
			isa = PBXGroup;
			children = (
				1CD11226202DD39000BE3E1D /* Lists.swift */,
				1CD11225202DD39000BE3E1D /* ReadingListApplication.swift */,
				1CD11227202DD39000BE3E1D /* WithData.swift */,
				1CD1121F202DD32A00BE3E1D /* Info.plist */,
			);
			path = ReadingList_UITests;
			sourceTree = "<group>";
		};
		1CD1123F202DD46500BE3E1D /* ReadingList_Screenshots */ = {
			isa = PBXGroup;
			children = (
				1CD11249202DD52100BE3E1D /* Screenshots.swift */,
				1CD11248202DD52100BE3E1D /* SnapshotHelper.swift */,
				1CD11242202DD46500BE3E1D /* Info.plist */,
			);
			path = ReadingList_Screenshots;
			sourceTree = "<group>";
		};
		1CD11250202DED5500BE3E1D /* Migrations */ = {
			isa = PBXGroup;
			children = (
				1C0A50E920DEF4F9002BFEBE /* BookMapping_11_12.xcmappingmodel */,
				1C2E910C20D059F500A611A4 /* BookMapping_11_12.swift */,
				1C5180AB20544427008C6EA4 /* BookMapping_10_11.xcmappingmodel */,
				1CC440C5204FDC0B00906120 /* BookMapping_10_11.swift */,
				1CD07235204A1F7D00DCFBDE /* BookMapping_9_10.xcmappingmodel */,
				1CD07237204A201C00DCFBDE /* BookMapping_9_10.swift */,
				1C75AEFD2042F3A800FB9456 /* BookMapping_8_9.xcmappingmodel */,
				1C64AB212041E7E40089CD57 /* BookMapping_8_9.swift */,
				1CD111F3202DA42800BE3E1D /* BookMapping_6_7.xcmappingmodel */,
				49B8D8E61F4A08E700D4C4EF /* BookMapping_6_7.swift */,
				492500771C0B1B0000C149B5 /* PersistentStoreManager.swift */,
			);
			path = Migrations;
			sourceTree = "<group>";
		};
		1CD1125C202DF7CF00BE3E1D /* ModelVersions */ = {
			isa = PBXGroup;
			children = (
				1C75AEF62042F38600FB9456 /* books.xcdatamodeld */,
				1CD1125D202DF7F000BE3E1D /* BooksModelVersions.swift */,
			);
			path = ModelVersions;
			sourceTree = "<group>";
		};
		1CD1D2AE202BC2F900ACA5D9 /* Foundation */ = {
			isa = PBXGroup;
			children = (
				1CD111FC202DA46600BE3E1D /* CoreData */,
				1CD1D2B8202BCA6500ACA5D9 /* UI */,
				1CD1D2B7202BCA1D00ACA5D9 /* Extensions */,
				1CF5C9D51F9D37B300F389CE /* HTTP.swift */,
				1CD1D2B3202BC64900ACA5D9 /* CSVExport.swift */,
				1C669280203A26F4001ED046 /* CSVParser.swift */,
				1CD111FF202DA47B00BE3E1D /* ISBN13.swift */,
				1C39544B202F9698007ACCB1 /* UserSetting.swift */,
			);
			path = Foundation;
			sourceTree = "<group>";
		};
		1CD1D2B7202BCA1D00ACA5D9 /* Extensions */ = {
			isa = PBXGroup;
			children = (
				1CDA420420F2877500273D4D /* EurekaPickerRow */,
				1CD1D2AF202BC4DF00ACA5D9 /* FoundationExtensions.swift */,
				1CD1D2B5202BC9C400ACA5D9 /* UIKitExtensions.swift */,
				1C39544F2030D3CB007ACCB1 /* EurekaExtensions.swift */,
				1C5180A72054122A008C6EA4 /* CrashlyticsExtensions.swift */,
				1C2E910420CD890800A611A4 /* CloudKitExtensions.swift */,
			);
			path = Extensions;
			sourceTree = "<group>";
		};
		1CD1D2B8202BCA6500ACA5D9 /* UI */ = {
			isa = PBXGroup;
			children = (
				1CD83C3D1F9BC0BA00E88E31 /* XibView.swift */,
				1CD1D2B9202BCAA500ACA5D9 /* NoCancelSearchBar.swift */,
				1CD1D2BD202BCC7500ACA5D9 /* HairlineConstraint.swift */,
				1CD1D2BF202BCCA000ACA5D9 /* BorderedButton.swift */,
				1CD1D2C1202BCCF400ACA5D9 /* NavigationBarLabel.swift */,
				1CD1D2C3202BCD6300ACA5D9 /* HorizontalGradientView.swift */,
				1C66927E20384B91001ED046 /* TableViewFetchedResultsControllerDelegate.swift */,
				1CC440C0204F5E2F00906120 /* TextBoxAlertController.swift */,
				1C63EA13207F491D00F3B608 /* TableHeaderSearchBar.swift */,
			);
			path = UI;
			sourceTree = "<group>";
		};
<<<<<<< HEAD
		1CD7B93920C09501001775F5 /* Sync */ = {
			isa = PBXGroup;
			children = (
				1CAF108520ACA97E00B755C6 /* SyncCoordinator.swift */,
				1CB6A7A220B0329A00125F90 /* ChangeProcessor.swift */,
				1C352D8F20C34D97007C89F7 /* BookCloudKitRemote.swift */,
				1CD7B93C20C179F5001775F5 /* BookCKRecordKey.swift */,
				1C7E82F020D6DD870008F254 /* CKErrorHandling.swift */,
				1C032F1820C29EA000CDBEF8 /* ChangeProcessors */,
			);
			path = Sync;
			sourceTree = "<group>";
=======
		1CDA420420F2877500273D4D /* EurekaPickerRow */ = {
			isa = PBXGroup;
			children = (
				1CDA421320F2913200273D4D /* PickerCell.swift */,
				1CDA421520F2917600273D4D /* PickerInlineCell.swift */,
			);
			name = EurekaPickerRow;
			path = Foundation/EurekaPickerRow;
			sourceTree = SOURCE_ROOT;
>>>>>>> cb9d2306
		};
		241740D919B869177546F852 /* Frameworks */ = {
			isa = PBXGroup;
			children = (
				1C352D9120C42D9B007C89F7 /* CloudKit.framework */,
				1C22D4A5202BBDC0004264B4 /* StoreKit.framework */,
				49E0C8931CA4945700703A9A /* NotificationCenter.framework */,
				C1690BF3A2297CCE10C51F06 /* Pods_ReadingList.framework */,
				B81008C39ED366477C5FF2C2 /* Pods_ReadingList_ReadingList_UITests.framework */,
				97AF0989D558270BAE1D6865 /* Pods_ReadingList_ReadingList_UnitTests.framework */,
			);
			name = Frameworks;
			sourceTree = "<group>";
		};
		491C84301CF6287100894313 /* Edit */ = {
			isa = PBXGroup;
			children = (
				1C39544D2030A4F0007ACCB1 /* EditBookMetadata.swift */,
				1C66927A20343D63001ED046 /* EditBookReadState.swift */,
			);
			path = Edit;
			sourceTree = "<group>";
		};
		4925007A1C0B1CFC00C149B5 /* Data */ = {
			isa = PBXGroup;
			children = (
				49160F5E1E809DFE00168FD0 /* BookCSVImporter.swift */,
				4937A1471E9E1FB900A3B0D1 /* DebugSettings.swift */,
				1C0DC737204B119E0044B377 /* DebugData.swift */,
				49D0FAAA1F2B284000101EE1 /* UserEngagement.swift */,
				49B8D8E01F499A5300D4C4EF /* UserSettings.swift */,
				1C0DC733204B09610044B377 /* BookCSVExport.swift */,
				1C42F65A20605BD00024CC84 /* BuildInfo.swift */,
			);
			path = Data;
			sourceTree = "<group>";
		};
		494234911E70B00900CEEB4C /* Storyboards */ = {
			isa = PBXGroup;
			children = (
				1C6092291F922A0D0055AC5E /* Storyboards.swift */,
				4968A2B11CB3E0BF00CBF3F0 /* LaunchScreen.storyboard */,
				1C6EA1891FFAEB6C0013EE5C /* BookDetails.storyboard */,
				1CC4C04A2058765F0034A218 /* BookTable.storyboard */,
				1CFCD0172013BC4C00D27301 /* Organise.storyboard */,
				492710551F362E7E00286352 /* Settings.storyboard */,
				4942348B1E70AFA100CEEB4C /* ScanBarcode.storyboard */,
				4942348A1E70AFA100CEEB4C /* SearchOnline.storyboard */,
				1C5CDF2520113A3900A757A3 /* AddToList.storyboard */,
			);
			path = Storyboards;
			sourceTree = "<group>";
		};
		4943DB771DBD4F24004CAF30 /* Settings */ = {
			isa = PBXGroup;
			children = (
				4943DB781DBD5104004CAF30 /* Settings.swift */,
				1C87F5B71FAE4A5200E44043 /* About.swift */,
				1C1C887E1FE05A9D00A20402 /* Tip.swift */,
				1C87F5B91FAE4AF500E44043 /* General.swift */,
				1C87F5BB1FAE582A00E44043 /* Data.swift */,
				49B2CEF71F39A4D300C6B45D /* SortOrder.swift */,
				49CEB8091E9D8C06003FD859 /* Debug.swift */,
				1C0A50E720DD9A88002BFEBE /* iCloudSync.swift */,
			);
			path = Settings;
			sourceTree = "<group>";
		};
		495879601BF7E6BC00000131 /* Models */ = {
			isa = PBXGroup;
			children = (
				1CD1125C202DF7CF00BE3E1D /* ModelVersions */,
				1CD11250202DED5500BE3E1D /* Migrations */,
				1CD1124E202DED3600BE3E1D /* Author.swift */,
				495C5D401BF1423900E00C07 /* Book.swift */,
				1CD11251202DED8200BE3E1D /* List.swift */,
				1C395449202F948B007ACCB1 /* Subject.swift */,
				1C0DC735204B0A230044B377 /* BookReadState.swift */,
<<<<<<< HEAD
				1C2E910620CDD3E600A611A4 /* ChangeToken.swift */,
				1C2E910A20D01F3A00A611A4 /* PendingRemoteDeletionItem.swift */,
=======
				1CDA420020EF8C4F00273D4D /* Language.swift */,
>>>>>>> cb9d2306
			);
			path = Models;
			sourceTree = "<group>";
		};
		495C5D031BF1404D00E00C07 = {
			isa = PBXGroup;
			children = (
				495C5D0E1BF1404D00E00C07 /* ReadingList */,
				1CD1D2AE202BC2F900ACA5D9 /* Foundation */,
				1CAF108420ACA95C00B755C6 /* Sync */,
				1CD11206202DD29500BE3E1D /* ReadingList_UnitTests */,
				1CD1121C202DD32A00BE3E1D /* ReadingList_UITests */,
				1CD1123F202DD46500BE3E1D /* ReadingList_Screenshots */,
				241740D919B869177546F852 /* Frameworks */,
				14655047BD58646296558121 /* Pods */,
				495C5D0D1BF1404D00E00C07 /* Products */,
			);
			sourceTree = "<group>";
		};
		495C5D0D1BF1404D00E00C07 /* Products */ = {
			isa = PBXGroup;
			children = (
				495C5D0C1BF1404D00E00C07 /* Reading List.app */,
				1CD11205202DD29500BE3E1D /* ReadingList_UnitTests.xctest */,
				1CD1121B202DD32900BE3E1D /* ReadingList_UITests.xctest */,
				1CD1123E202DD46500BE3E1D /* ReadingList_Screenshots.xctest */,
			);
			name = Products;
			sourceTree = "<group>";
		};
		495C5D0E1BF1404D00E00C07 /* ReadingList */ = {
			isa = PBXGroup;
			children = (
				1CD7B93920C09501001775F5 /* Sync */,
				495EE92B1C175C9A00EBBC6E /* Api */,
				4925007A1C0B1CFC00C149B5 /* Data */,
				495879601BF7E6BC00000131 /* Models */,
				494234911E70B00900CEEB4C /* Storyboards */,
				1CC18FA61FA6276A000FB7E5 /* Views */,
				495C5D441BF14C4B00E00C07 /* ViewControllers */,
				49F386341E869F78001F5D75 /* TestData */,
				495C5D0F1BF1404D00E00C07 /* AppDelegate.swift */,
				1CDD535F1FA7B38000A5ED66 /* Assets.xcassets */,
				49EEF6861E943691003FF31E /* Reading List.entitlements */,
				495C5D1B1BF1404D00E00C07 /* Info.plist */,
				1C4765921FB8F012005F6AEC /* GoogleService-Info.plist */,
			);
			path = ReadingList;
			sourceTree = "<group>";
		};
		495C5D441BF14C4B00E00C07 /* ViewControllers */ = {
			isa = PBXGroup;
			children = (
				1C5CDF2720113B2900A757A3 /* Lists */,
				49BDCC6D1CD614E600F20AAE /* Add */,
				491C84301CF6287100894313 /* Edit */,
				49BDCC6E1CD6173100F20AAE /* Main */,
				4943DB771DBD4F24004CAF30 /* Settings */,
				49C5339D1DB280D80043E50E /* Utilities */,
			);
			path = ViewControllers;
			sourceTree = "<group>";
		};
		495EE92B1C175C9A00EBBC6E /* Api */ = {
			isa = PBXGroup;
			children = (
				49E95D0E1DD7D9EC00C215F8 /* GoogleBooks.swift */,
			);
			path = Api;
			sourceTree = "<group>";
		};
		49BDCC6D1CD614E600F20AAE /* Add */ = {
			isa = PBXGroup;
			children = (
				491F14611C02228C0052B355 /* ScanBarcode.swift */,
				49FE2ED41D6F675D00F04239 /* SearchOnline.swift */,
			);
			path = Add;
			sourceTree = "<group>";
		};
		49BDCC6E1CD6173100F20AAE /* Main */ = {
			isa = PBXGroup;
			children = (
				495C5D3E1BF1412600E00C07 /* BookTable.swift */,
				1C6EA18B1FFAEBCC0013EE5C /* BookDetails.swift */,
				499470671DB40D22008CB06E /* TabBarController.swift */,
			);
			path = Main;
			sourceTree = "<group>";
		};
		49C5339D1DB280D80043E50E /* Utilities */ = {
			isa = PBXGroup;
			children = (
				4973C79E1E901A6A001CFABC /* CommonUIElements.swift */,
			);
			path = Utilities;
			sourceTree = "<group>";
		};
		49F386341E869F78001F5D75 /* TestData */ = {
			isa = PBXGroup;
			children = (
				494D65D41EB906CB00764DC1 /* examplebooks.csv */,
				49F3863B1E86D64A001F5D75 /* example_barcode.jpg */,
			);
			name = TestData;
			sourceTree = "<group>";
		};
/* End PBXGroup section */

/* Begin PBXNativeTarget section */
		1CD11204202DD29500BE3E1D /* ReadingList_UnitTests */ = {
			isa = PBXNativeTarget;
			buildConfigurationList = 1CD1120C202DD29500BE3E1D /* Build configuration list for PBXNativeTarget "ReadingList_UnitTests" */;
			buildPhases = (
				CAF6F916EBD780785329D43B /* [CP] Check Pods Manifest.lock */,
				1CD11201202DD29500BE3E1D /* Sources */,
				1CD11202202DD29500BE3E1D /* Frameworks */,
				1CD11203202DD29500BE3E1D /* Resources */,
				E71A8DF17C3518C4A5CCACB6 /* [CP] Embed Pods Frameworks */,
			);
			buildRules = (
			);
			dependencies = (
				1CD1120B202DD29500BE3E1D /* PBXTargetDependency */,
			);
			name = ReadingList_UnitTests;
			productName = ReadingList_UnitTests;
			productReference = 1CD11205202DD29500BE3E1D /* ReadingList_UnitTests.xctest */;
			productType = "com.apple.product-type.bundle.unit-test";
		};
		1CD1121A202DD32900BE3E1D /* ReadingList_UITests */ = {
			isa = PBXNativeTarget;
			buildConfigurationList = 1CD11222202DD32A00BE3E1D /* Build configuration list for PBXNativeTarget "ReadingList_UITests" */;
			buildPhases = (
				660E57A8AC8F51C25EADC9BE /* [CP] Check Pods Manifest.lock */,
				1CD11217202DD32900BE3E1D /* Sources */,
				1CD11218202DD32900BE3E1D /* Frameworks */,
				1CD11219202DD32900BE3E1D /* Resources */,
				8C4D880FD2B03110EEF467DB /* [CP] Embed Pods Frameworks */,
			);
			buildRules = (
			);
			dependencies = (
				1CD11221202DD32A00BE3E1D /* PBXTargetDependency */,
			);
			name = ReadingList_UITests;
			productName = ReadingList_UITests;
			productReference = 1CD1121B202DD32900BE3E1D /* ReadingList_UITests.xctest */;
			productType = "com.apple.product-type.bundle.ui-testing";
		};
		1CD1123D202DD46500BE3E1D /* ReadingList_Screenshots */ = {
			isa = PBXNativeTarget;
			buildConfigurationList = 1CD11245202DD46500BE3E1D /* Build configuration list for PBXNativeTarget "ReadingList_Screenshots" */;
			buildPhases = (
				1CD1123A202DD46500BE3E1D /* Sources */,
				1CD1123B202DD46500BE3E1D /* Frameworks */,
				1CD1123C202DD46500BE3E1D /* Resources */,
			);
			buildRules = (
			);
			dependencies = (
				1CD11244202DD46500BE3E1D /* PBXTargetDependency */,
			);
			name = ReadingList_Screenshots;
			productName = ReadingList_Screenshots;
			productReference = 1CD1123E202DD46500BE3E1D /* ReadingList_Screenshots.xctest */;
			productType = "com.apple.product-type.bundle.ui-testing";
		};
		495C5D0B1BF1404D00E00C07 /* ReadingList */ = {
			isa = PBXNativeTarget;
			buildConfigurationList = 495C5D341BF1404D00E00C07 /* Build configuration list for PBXNativeTarget "ReadingList" */;
			buildPhases = (
				B2E0720CB7A9216CA8E003A9 /* [CP] Check Pods Manifest.lock */,
				1C3E4E48208CF89400E66CCC /* SwiftLint */,
				495C5D081BF1404D00E00C07 /* Sources */,
				495C5D091BF1404D00E00C07 /* Frameworks */,
				495C5D0A1BF1404D00E00C07 /* Resources */,
				0D8E30982D54AB308B0C0608 /* [CP] Embed Pods Frameworks */,
				4937A1491EA0323200A3B0D1 /* Run Fabric script */,
			);
			buildRules = (
			);
			dependencies = (
			);
			name = ReadingList;
			productName = books;
			productReference = 495C5D0C1BF1404D00E00C07 /* Reading List.app */;
			productType = "com.apple.product-type.application";
		};
/* End PBXNativeTarget section */

/* Begin PBXProject section */
		495C5D041BF1404D00E00C07 /* Project object */ = {
			isa = PBXProject;
			attributes = {
				LastSwiftUpdateCheck = 0920;
				LastUpgradeCheck = 0930;
				ORGANIZATIONNAME = "Andrew Bennet";
				TargetAttributes = {
					1CD11204202DD29500BE3E1D = {
						CreatedOnToolsVersion = 9.2;
						LastSwiftMigration = 0920;
						ProvisioningStyle = Manual;
						TestTargetID = 495C5D0B1BF1404D00E00C07;
					};
					1CD1121A202DD32900BE3E1D = {
						CreatedOnToolsVersion = 9.2;
						LastSwiftMigration = 0920;
						ProvisioningStyle = Automatic;
						TestTargetID = 495C5D0B1BF1404D00E00C07;
					};
					1CD1123D202DD46500BE3E1D = {
						CreatedOnToolsVersion = 9.2;
						LastSwiftMigration = 0920;
						ProvisioningStyle = Automatic;
						TestTargetID = 495C5D0B1BF1404D00E00C07;
					};
					495C5D0B1BF1404D00E00C07 = {
						CreatedOnToolsVersion = 7.1;
						LastSwiftMigration = 0900;
						ProvisioningStyle = Manual;
						SystemCapabilities = {
							com.apple.InAppPurchase = {
								enabled = 1;
							};
							com.apple.Push = {
								enabled = 1;
							};
							com.apple.iCloud = {
								enabled = 1;
							};
						};
					};
				};
			};
			buildConfigurationList = 495C5D071BF1404D00E00C07 /* Build configuration list for PBXProject "ReadingList" */;
			compatibilityVersion = "Xcode 8.0";
			developmentRegion = English;
			hasScannedForEncodings = 0;
			knownRegions = (
				en,
				Base,
			);
			mainGroup = 495C5D031BF1404D00E00C07;
			productRefGroup = 495C5D0D1BF1404D00E00C07 /* Products */;
			projectDirPath = "";
			projectRoot = "";
			targets = (
				495C5D0B1BF1404D00E00C07 /* ReadingList */,
				1CD11204202DD29500BE3E1D /* ReadingList_UnitTests */,
				1CD1121A202DD32900BE3E1D /* ReadingList_UITests */,
				1CD1123D202DD46500BE3E1D /* ReadingList_Screenshots */,
			);
		};
/* End PBXProject section */

/* Begin PBXResourcesBuildPhase section */
		1CD11203202DD29500BE3E1D /* Resources */ = {
			isa = PBXResourcesBuildPhase;
			buildActionMask = 2147483647;
			files = (
				1CD11215202DD2DC00BE3E1D /* GoogleBooksSearchResult.json in Resources */,
				1CD11213202DD2DC00BE3E1D /* GoogleBooksFetchResult.json in Resources */,
			);
			runOnlyForDeploymentPostprocessing = 0;
		};
		1CD11219202DD32900BE3E1D /* Resources */ = {
			isa = PBXResourcesBuildPhase;
			buildActionMask = 2147483647;
			files = (
			);
			runOnlyForDeploymentPostprocessing = 0;
		};
		1CD1123C202DD46500BE3E1D /* Resources */ = {
			isa = PBXResourcesBuildPhase;
			buildActionMask = 2147483647;
			files = (
			);
			runOnlyForDeploymentPostprocessing = 0;
		};
		495C5D0A1BF1404D00E00C07 /* Resources */ = {
			isa = PBXResourcesBuildPhase;
			buildActionMask = 2147483647;
			files = (
				492710561F362E7E00286352 /* Settings.storyboard in Resources */,
				4942348E1E70AFA100CEEB4C /* SearchOnline.storyboard in Resources */,
				1C6EA18A1FFAEB6C0013EE5C /* BookDetails.storyboard in Resources */,
				4942348F1E70AFA100CEEB4C /* ScanBarcode.storyboard in Resources */,
				1CDD53601FA7B38000A5ED66 /* Assets.xcassets in Resources */,
				49F3863C1E86D64A001F5D75 /* example_barcode.jpg in Resources */,
				1CC4C04B2058765F0034A218 /* BookTable.storyboard in Resources */,
				1C4765931FB8F012005F6AEC /* GoogleService-Info.plist in Resources */,
				494D65D51EB906CB00764DC1 /* examplebooks.csv in Resources */,
				1C5CDF2620113A3900A757A3 /* AddToList.storyboard in Resources */,
				1CFCD0182013BC4C00D27301 /* Organise.storyboard in Resources */,
				49043DB71EBF1E0B00E74370 /* SearchBooksEmptyDataset.xib in Resources */,
				1CC18FA51FA4AC02000FB7E5 /* SettingsHeader.xib in Resources */,
				1CDA41FD20EC1AAA00273D4D /* StarRatingCell.xib in Resources */,
				4968A2B21CB3E0BF00CBF3F0 /* LaunchScreen.storyboard in Resources */,
				1CF4B5FE2055701900F8527C /* BookTableViewCell.xib in Resources */,
			);
			runOnlyForDeploymentPostprocessing = 0;
		};
/* End PBXResourcesBuildPhase section */

/* Begin PBXShellScriptBuildPhase section */
		0D8E30982D54AB308B0C0608 /* [CP] Embed Pods Frameworks */ = {
			isa = PBXShellScriptBuildPhase;
			buildActionMask = 2147483647;
			files = (
			);
			inputPaths = (
				"${SRCROOT}/Pods/Target Support Files/Pods-ReadingList/Pods-ReadingList-frameworks.sh",
				"${BUILT_PRODUCTS_DIR}/CHCSVParser/CHCSVParser.framework",
				"${BUILT_PRODUCTS_DIR}/DZNEmptyDataSet/DZNEmptyDataSet.framework",
				"${BUILT_PRODUCTS_DIR}/Eureka/Eureka.framework",
				"${BUILT_PRODUCTS_DIR}/GoogleToolboxForMac/GoogleToolboxForMac.framework",
				"${BUILT_PRODUCTS_DIR}/ImageRow/ImageRow.framework",
				"${BUILT_PRODUCTS_DIR}/ReachabilitySwift/Reachability.framework",
				"${BUILT_PRODUCTS_DIR}/SVProgressHUD/SVProgressHUD.framework",
				"${BUILT_PRODUCTS_DIR}/SimulatorStatusMagic/SimulatorStatusMagic.framework",
				"${BUILT_PRODUCTS_DIR}/SwiftyJSON/SwiftyJSON.framework",
				"${BUILT_PRODUCTS_DIR}/SwiftyStoreKit/SwiftyStoreKit.framework",
				"${BUILT_PRODUCTS_DIR}/nanopb/nanopb.framework",
			);
			name = "[CP] Embed Pods Frameworks";
			outputPaths = (
				"${TARGET_BUILD_DIR}/${FRAMEWORKS_FOLDER_PATH}/CHCSVParser.framework",
				"${TARGET_BUILD_DIR}/${FRAMEWORKS_FOLDER_PATH}/DZNEmptyDataSet.framework",
				"${TARGET_BUILD_DIR}/${FRAMEWORKS_FOLDER_PATH}/Eureka.framework",
				"${TARGET_BUILD_DIR}/${FRAMEWORKS_FOLDER_PATH}/GoogleToolboxForMac.framework",
				"${TARGET_BUILD_DIR}/${FRAMEWORKS_FOLDER_PATH}/ImageRow.framework",
				"${TARGET_BUILD_DIR}/${FRAMEWORKS_FOLDER_PATH}/Reachability.framework",
				"${TARGET_BUILD_DIR}/${FRAMEWORKS_FOLDER_PATH}/SVProgressHUD.framework",
				"${TARGET_BUILD_DIR}/${FRAMEWORKS_FOLDER_PATH}/SimulatorStatusMagic.framework",
				"${TARGET_BUILD_DIR}/${FRAMEWORKS_FOLDER_PATH}/SwiftyJSON.framework",
				"${TARGET_BUILD_DIR}/${FRAMEWORKS_FOLDER_PATH}/SwiftyStoreKit.framework",
				"${TARGET_BUILD_DIR}/${FRAMEWORKS_FOLDER_PATH}/nanopb.framework",
			);
			runOnlyForDeploymentPostprocessing = 0;
			shellPath = /bin/sh;
			shellScript = "\"${SRCROOT}/Pods/Target Support Files/Pods-ReadingList/Pods-ReadingList-frameworks.sh\"\n";
			showEnvVarsInLog = 0;
		};
		1C3E4E48208CF89400E66CCC /* SwiftLint */ = {
			isa = PBXShellScriptBuildPhase;
			buildActionMask = 12;
			files = (
			);
			inputPaths = (
			);
			name = SwiftLint;
			outputPaths = (
			);
			runOnlyForDeploymentPostprocessing = 0;
			shellPath = /bin/sh;
			shellScript = "if [[ -z $CI ]]; then\n    \"${PODS_ROOT}/SwiftLint/swiftlint\" --path \"${PROJECT_DIR}\"\nfi";
		};
		4937A1491EA0323200A3B0D1 /* Run Fabric script */ = {
			isa = PBXShellScriptBuildPhase;
			buildActionMask = 2147483647;
			files = (
			);
			inputPaths = (
			);
			name = "Run Fabric script";
			outputPaths = (
			);
			runOnlyForDeploymentPostprocessing = 0;
			shellPath = /bin/sh;
			shellScript = "if [ \"${CONFIGURATION}\" = \"Release\" ]; then\n    \"${PODS_ROOT}/Fabric/run\" \"$FABRIC_API_KEY\" \"$FABRIC_BUILD_SECRET\"\nfi";
			showEnvVarsInLog = 0;
		};
		660E57A8AC8F51C25EADC9BE /* [CP] Check Pods Manifest.lock */ = {
			isa = PBXShellScriptBuildPhase;
			buildActionMask = 2147483647;
			files = (
			);
			inputPaths = (
				"${PODS_PODFILE_DIR_PATH}/Podfile.lock",
				"${PODS_ROOT}/Manifest.lock",
			);
			name = "[CP] Check Pods Manifest.lock";
			outputPaths = (
				"$(DERIVED_FILE_DIR)/Pods-ReadingList-ReadingList_UITests-checkManifestLockResult.txt",
			);
			runOnlyForDeploymentPostprocessing = 0;
			shellPath = /bin/sh;
			shellScript = "diff \"${PODS_PODFILE_DIR_PATH}/Podfile.lock\" \"${PODS_ROOT}/Manifest.lock\" > /dev/null\nif [ $? != 0 ] ; then\n    # print error to STDERR\n    echo \"error: The sandbox is not in sync with the Podfile.lock. Run 'pod install' or update your CocoaPods installation.\" >&2\n    exit 1\nfi\n# This output is used by Xcode 'outputs' to avoid re-running this script phase.\necho \"SUCCESS\" > \"${SCRIPT_OUTPUT_FILE_0}\"\n";
			showEnvVarsInLog = 0;
		};
		8C4D880FD2B03110EEF467DB /* [CP] Embed Pods Frameworks */ = {
			isa = PBXShellScriptBuildPhase;
			buildActionMask = 2147483647;
			files = (
			);
			inputPaths = (
				"${SRCROOT}/Pods/Target Support Files/Pods-ReadingList-ReadingList_UITests/Pods-ReadingList-ReadingList_UITests-frameworks.sh",
				"${BUILT_PRODUCTS_DIR}/CHCSVParser/CHCSVParser.framework",
				"${BUILT_PRODUCTS_DIR}/DZNEmptyDataSet/DZNEmptyDataSet.framework",
				"${BUILT_PRODUCTS_DIR}/Eureka/Eureka.framework",
				"${BUILT_PRODUCTS_DIR}/GoogleToolboxForMac/GoogleToolboxForMac.framework",
				"${BUILT_PRODUCTS_DIR}/ImageRow/ImageRow.framework",
				"${BUILT_PRODUCTS_DIR}/ReachabilitySwift/Reachability.framework",
				"${BUILT_PRODUCTS_DIR}/SVProgressHUD/SVProgressHUD.framework",
				"${BUILT_PRODUCTS_DIR}/SimulatorStatusMagic/SimulatorStatusMagic.framework",
				"${BUILT_PRODUCTS_DIR}/SwiftyJSON/SwiftyJSON.framework",
				"${BUILT_PRODUCTS_DIR}/SwiftyStoreKit/SwiftyStoreKit.framework",
				"${BUILT_PRODUCTS_DIR}/nanopb/nanopb.framework",
			);
			name = "[CP] Embed Pods Frameworks";
			outputPaths = (
				"${TARGET_BUILD_DIR}/${FRAMEWORKS_FOLDER_PATH}/CHCSVParser.framework",
				"${TARGET_BUILD_DIR}/${FRAMEWORKS_FOLDER_PATH}/DZNEmptyDataSet.framework",
				"${TARGET_BUILD_DIR}/${FRAMEWORKS_FOLDER_PATH}/Eureka.framework",
				"${TARGET_BUILD_DIR}/${FRAMEWORKS_FOLDER_PATH}/GoogleToolboxForMac.framework",
				"${TARGET_BUILD_DIR}/${FRAMEWORKS_FOLDER_PATH}/ImageRow.framework",
				"${TARGET_BUILD_DIR}/${FRAMEWORKS_FOLDER_PATH}/Reachability.framework",
				"${TARGET_BUILD_DIR}/${FRAMEWORKS_FOLDER_PATH}/SVProgressHUD.framework",
				"${TARGET_BUILD_DIR}/${FRAMEWORKS_FOLDER_PATH}/SimulatorStatusMagic.framework",
				"${TARGET_BUILD_DIR}/${FRAMEWORKS_FOLDER_PATH}/SwiftyJSON.framework",
				"${TARGET_BUILD_DIR}/${FRAMEWORKS_FOLDER_PATH}/SwiftyStoreKit.framework",
				"${TARGET_BUILD_DIR}/${FRAMEWORKS_FOLDER_PATH}/nanopb.framework",
			);
			runOnlyForDeploymentPostprocessing = 0;
			shellPath = /bin/sh;
			shellScript = "\"${SRCROOT}/Pods/Target Support Files/Pods-ReadingList-ReadingList_UITests/Pods-ReadingList-ReadingList_UITests-frameworks.sh\"\n";
			showEnvVarsInLog = 0;
		};
		B2E0720CB7A9216CA8E003A9 /* [CP] Check Pods Manifest.lock */ = {
			isa = PBXShellScriptBuildPhase;
			buildActionMask = 2147483647;
			files = (
			);
			inputPaths = (
				"${PODS_PODFILE_DIR_PATH}/Podfile.lock",
				"${PODS_ROOT}/Manifest.lock",
			);
			name = "[CP] Check Pods Manifest.lock";
			outputPaths = (
				"$(DERIVED_FILE_DIR)/Pods-ReadingList-checkManifestLockResult.txt",
			);
			runOnlyForDeploymentPostprocessing = 0;
			shellPath = /bin/sh;
			shellScript = "diff \"${PODS_PODFILE_DIR_PATH}/Podfile.lock\" \"${PODS_ROOT}/Manifest.lock\" > /dev/null\nif [ $? != 0 ] ; then\n    # print error to STDERR\n    echo \"error: The sandbox is not in sync with the Podfile.lock. Run 'pod install' or update your CocoaPods installation.\" >&2\n    exit 1\nfi\n# This output is used by Xcode 'outputs' to avoid re-running this script phase.\necho \"SUCCESS\" > \"${SCRIPT_OUTPUT_FILE_0}\"\n";
			showEnvVarsInLog = 0;
		};
		CAF6F916EBD780785329D43B /* [CP] Check Pods Manifest.lock */ = {
			isa = PBXShellScriptBuildPhase;
			buildActionMask = 2147483647;
			files = (
			);
			inputPaths = (
				"${PODS_PODFILE_DIR_PATH}/Podfile.lock",
				"${PODS_ROOT}/Manifest.lock",
			);
			name = "[CP] Check Pods Manifest.lock";
			outputPaths = (
				"$(DERIVED_FILE_DIR)/Pods-ReadingList-ReadingList_UnitTests-checkManifestLockResult.txt",
			);
			runOnlyForDeploymentPostprocessing = 0;
			shellPath = /bin/sh;
			shellScript = "diff \"${PODS_PODFILE_DIR_PATH}/Podfile.lock\" \"${PODS_ROOT}/Manifest.lock\" > /dev/null\nif [ $? != 0 ] ; then\n    # print error to STDERR\n    echo \"error: The sandbox is not in sync with the Podfile.lock. Run 'pod install' or update your CocoaPods installation.\" >&2\n    exit 1\nfi\n# This output is used by Xcode 'outputs' to avoid re-running this script phase.\necho \"SUCCESS\" > \"${SCRIPT_OUTPUT_FILE_0}\"\n";
			showEnvVarsInLog = 0;
		};
		E71A8DF17C3518C4A5CCACB6 /* [CP] Embed Pods Frameworks */ = {
			isa = PBXShellScriptBuildPhase;
			buildActionMask = 2147483647;
			files = (
			);
			inputPaths = (
				"${SRCROOT}/Pods/Target Support Files/Pods-ReadingList-ReadingList_UnitTests/Pods-ReadingList-ReadingList_UnitTests-frameworks.sh",
				"${BUILT_PRODUCTS_DIR}/CHCSVParser/CHCSVParser.framework",
				"${BUILT_PRODUCTS_DIR}/DZNEmptyDataSet/DZNEmptyDataSet.framework",
				"${BUILT_PRODUCTS_DIR}/Eureka/Eureka.framework",
				"${BUILT_PRODUCTS_DIR}/GoogleToolboxForMac/GoogleToolboxForMac.framework",
				"${BUILT_PRODUCTS_DIR}/ImageRow/ImageRow.framework",
				"${BUILT_PRODUCTS_DIR}/ReachabilitySwift/Reachability.framework",
				"${BUILT_PRODUCTS_DIR}/SVProgressHUD/SVProgressHUD.framework",
				"${BUILT_PRODUCTS_DIR}/SimulatorStatusMagic/SimulatorStatusMagic.framework",
				"${BUILT_PRODUCTS_DIR}/SwiftyJSON/SwiftyJSON.framework",
				"${BUILT_PRODUCTS_DIR}/SwiftyStoreKit/SwiftyStoreKit.framework",
				"${BUILT_PRODUCTS_DIR}/nanopb/nanopb.framework",
			);
			name = "[CP] Embed Pods Frameworks";
			outputPaths = (
				"${TARGET_BUILD_DIR}/${FRAMEWORKS_FOLDER_PATH}/CHCSVParser.framework",
				"${TARGET_BUILD_DIR}/${FRAMEWORKS_FOLDER_PATH}/DZNEmptyDataSet.framework",
				"${TARGET_BUILD_DIR}/${FRAMEWORKS_FOLDER_PATH}/Eureka.framework",
				"${TARGET_BUILD_DIR}/${FRAMEWORKS_FOLDER_PATH}/GoogleToolboxForMac.framework",
				"${TARGET_BUILD_DIR}/${FRAMEWORKS_FOLDER_PATH}/ImageRow.framework",
				"${TARGET_BUILD_DIR}/${FRAMEWORKS_FOLDER_PATH}/Reachability.framework",
				"${TARGET_BUILD_DIR}/${FRAMEWORKS_FOLDER_PATH}/SVProgressHUD.framework",
				"${TARGET_BUILD_DIR}/${FRAMEWORKS_FOLDER_PATH}/SimulatorStatusMagic.framework",
				"${TARGET_BUILD_DIR}/${FRAMEWORKS_FOLDER_PATH}/SwiftyJSON.framework",
				"${TARGET_BUILD_DIR}/${FRAMEWORKS_FOLDER_PATH}/SwiftyStoreKit.framework",
				"${TARGET_BUILD_DIR}/${FRAMEWORKS_FOLDER_PATH}/nanopb.framework",
			);
			runOnlyForDeploymentPostprocessing = 0;
			shellPath = /bin/sh;
			shellScript = "\"${SRCROOT}/Pods/Target Support Files/Pods-ReadingList-ReadingList_UnitTests/Pods-ReadingList-ReadingList_UnitTests-frameworks.sh\"\n";
			showEnvVarsInLog = 0;
		};
/* End PBXShellScriptBuildPhase section */

/* Begin PBXSourcesBuildPhase section */
		1CD11201202DD29500BE3E1D /* Sources */ = {
			isa = PBXSourcesBuildPhase;
			buildActionMask = 2147483647;
			files = (
				1C73B0BB2046973F00E8EAC7 /* Extensions.swift in Sources */,
				1CD11214202DD2DC00BE3E1D /* ModelTests.swift in Sources */,
				1CC440C82050822400906120 /* GoogleBooksTests.swift in Sources */,
			);
			runOnlyForDeploymentPostprocessing = 0;
		};
		1CD11217202DD32900BE3E1D /* Sources */ = {
			isa = PBXSourcesBuildPhase;
			buildActionMask = 2147483647;
			files = (
				1CD11228202DD39000BE3E1D /* ReadingListApplication.swift in Sources */,
				1CD11229202DD39000BE3E1D /* Lists.swift in Sources */,
				1CD1122A202DD39000BE3E1D /* WithData.swift in Sources */,
			);
			runOnlyForDeploymentPostprocessing = 0;
		};
		1CD1123A202DD46500BE3E1D /* Sources */ = {
			isa = PBXSourcesBuildPhase;
			buildActionMask = 2147483647;
			files = (
				1CD1124C202DD53400BE3E1D /* ReadingListApplication.swift in Sources */,
				1CD1124A202DD52100BE3E1D /* SnapshotHelper.swift in Sources */,
				1CD1124B202DD52100BE3E1D /* Screenshots.swift in Sources */,
			);
			runOnlyForDeploymentPostprocessing = 0;
		};
		495C5D081BF1404D00E00C07 /* Sources */ = {
			isa = PBXSourcesBuildPhase;
			buildActionMask = 2147483647;
			files = (
				1CD11DAF204CA460005F49D3 /* CompoundFetchedResultsController.swift in Sources */,
				1C66927B20343D63001ED046 /* EditBookReadState.swift in Sources */,
				1CAE41BB204597EB002AF7DF /* SearchBooksEmptyDataSet.swift in Sources */,
				1C032F1E20C29F1900CDBEF8 /* BookDeleter.swift in Sources */,
				4973C79F1E901A6A001CFABC /* CommonUIElements.swift in Sources */,
				1C0DC738204B119E0044B377 /* DebugData.swift in Sources */,
				1CC4C049205732300034A218 /* StartFinishButton.swift in Sources */,
				1CDA421420F2913200273D4D /* PickerCell.swift in Sources */,
				1C0DC734204B09610044B377 /* BookCSVExport.swift in Sources */,
				1C39544A202F948B007ACCB1 /* Subject.swift in Sources */,
				1CD1D2C2202BCCF400ACA5D9 /* NavigationBarLabel.swift in Sources */,
				1CAF108620ACA97E00B755C6 /* SyncCoordinator.swift in Sources */,
				1C7E82F120D6DD870008F254 /* CKErrorHandling.swift in Sources */,
				1C6EA18C1FFAEBCC0013EE5C /* BookDetails.swift in Sources */,
				1C032F2320C29FED00CDBEF8 /* BookChangeProcessor.swift in Sources */,
				1C39544E2030A4F0007ACCB1 /* EditBookMetadata.swift in Sources */,
				1C64AB222041E7E40089CD57 /* BookMapping_8_9.swift in Sources */,
				1C2E910D20D059F500A611A4 /* BookMapping_11_12.swift in Sources */,
				1C352D9020C34D97007C89F7 /* BookCloudKitRemote.swift in Sources */,
				1C5180AC20544427008C6EA4 /* BookMapping_10_11.xcmappingmodel in Sources */,
				1C5CDF2920113B3300A757A3 /* AddToList.swift in Sources */,
				1CD111F9202DA42800BE3E1D /* BookMapping_6_7.xcmappingmodel in Sources */,
				1CC440C1204F5E2F00906120 /* TextBoxAlertController.swift in Sources */,
				495C5D3F1BF1412600E00C07 /* BookTable.swift in Sources */,
<<<<<<< HEAD
				1CD7B93D20C179F5001775F5 /* BookCKRecordKey.swift in Sources */,
=======
				1CDA41FF20EC1C0200273D4D /* StarRatingCell.swift in Sources */,
				1CDA421620F2917600273D4D /* PickerInlineCell.swift in Sources */,
>>>>>>> cb9d2306
				4943DB791DBD5104004CAF30 /* Settings.swift in Sources */,
				1CD1D2BE202BCC7500ACA5D9 /* HairlineConstraint.swift in Sources */,
				49B2CEF81F39A4D300C6B45D /* SortOrder.swift in Sources */,
				1C75AEFE2042F3A800FB9456 /* BookMapping_8_9.xcmappingmodel in Sources */,
				1C0A50E820DD9A88002BFEBE /* iCloudSync.swift in Sources */,
				1CD1125E202DF7F000BE3E1D /* BooksModelVersions.swift in Sources */,
				1C42F65D20645C510024CC84 /* Themeable.swift in Sources */,
				1C3954502030D3CB007ACCB1 /* EurekaExtensions.swift in Sources */,
				1C2E910520CD890800A611A4 /* CloudKitExtensions.swift in Sources */,
				1C39544C202F9698007ACCB1 /* UserSetting.swift in Sources */,
				1CB6A7A320B0329A00125F90 /* ChangeProcessor.swift in Sources */,
				1CD07236204A1F7D00DCFBDE /* BookMapping_9_10.xcmappingmodel in Sources */,
				49B8D8E11F499A5300D4C4EF /* UserSettings.swift in Sources */,
				495C5D101BF1404D00E00C07 /* AppDelegate.swift in Sources */,
				1C87F5BC1FAE582A00E44043 /* Data.swift in Sources */,
				1CD07238204A201C00DCFBDE /* BookMapping_9_10.swift in Sources */,
				1CFCD01C20150DAA00D27301 /* ListBookTable.swift in Sources */,
				1C75AEFC2042F38600FB9456 /* books.xcdatamodeld in Sources */,
				1CD11254202DF23300BE3E1D /* ModelVersion.swift in Sources */,
				1CD83C3E1F9BC0BA00E88E31 /* XibView.swift in Sources */,
				49160F5F1E809DFE00168FD0 /* BookCSVImporter.swift in Sources */,
				1C2E910B20D01F3A00A611A4 /* PendingRemoteDeletionItem.swift in Sources */,
				1C2E910F20D1999A00A611A4 /* BookInserter.swift in Sources */,
				1CD1D2B6202BC9C400ACA5D9 /* UIKitExtensions.swift in Sources */,
				1CDA420120EF8C4F00273D4D /* Language.swift in Sources */,
				1CDD535E1FA6609600A5ED66 /* SettingsHeader.swift in Sources */,
				492500781C0B1B0000C149B5 /* PersistentStoreManager.swift in Sources */,
				1CFCD01A2013BD6A00D27301 /* Organise.swift in Sources */,
				1C66927D203849EA001ED046 /* BookTableViewCell.swift in Sources */,
				1C87F5B81FAE4A5200E44043 /* About.swift in Sources */,
				1CD11200202DA47C00BE3E1D /* ISBN13.swift in Sources */,
				1C63EA14207F491D00F3B608 /* TableHeaderSearchBar.swift in Sources */,
				1C66927F20384B91001ED046 /* TableViewFetchedResultsControllerDelegate.swift in Sources */,
				49E95D0F1DD7D9EC00C215F8 /* GoogleBooks.swift in Sources */,
				49D0FAAB1F2B284000101EE1 /* UserEngagement.swift in Sources */,
				1C032F1A20C29EB000CDBEF8 /* BookUpdater.swift in Sources */,
				49B8D8E71F4A08E700D4C4EF /* BookMapping_6_7.swift in Sources */,
				499470681DB40D22008CB06E /* TabBarController.swift in Sources */,
				1CD1D2B0202BC4DF00ACA5D9 /* FoundationExtensions.swift in Sources */,
				1C5180A82054122A008C6EA4 /* CrashlyticsExtensions.swift in Sources */,
				1CC440C6204FDC0B00906120 /* BookMapping_10_11.swift in Sources */,
				1CD1D2B4202BC64900ACA5D9 /* CSVExport.swift in Sources */,
				495C5D411BF1423900E00C07 /* Book.swift in Sources */,
				1C60922A1F922A0D0055AC5E /* Storyboards.swift in Sources */,
				1CF5C9D61F9D37B300F389CE /* HTTP.swift in Sources */,
				1CD11256202DF39300BE3E1D /* ModelMigration.swift in Sources */,
				49FE2ED51D6F675D00F04239 /* SearchOnline.swift in Sources */,
				1C032F2020C29F4D00CDBEF8 /* BookDownloader.swift in Sources */,
				4937A1481E9E1FB900A3B0D1 /* DebugSettings.swift in Sources */,
				1CD11252202DED8200BE3E1D /* List.swift in Sources */,
				1C2E910720CDD3E600A611A4 /* ChangeToken.swift in Sources */,
				1C669281203A26F4001ED046 /* CSVParser.swift in Sources */,
				1CD1D2C0202BCCA000ACA5D9 /* BorderedButton.swift in Sources */,
				1CD1D2BA202BCAA500ACA5D9 /* NoCancelSearchBar.swift in Sources */,
				1CD1D2C4202BCD6300ACA5D9 /* HorizontalGradientView.swift in Sources */,
				1C87F5BA1FAE4AF500E44043 /* General.swift in Sources */,
				1C0DC736204B0A230044B377 /* BookReadState.swift in Sources */,
				1CD1124F202DED3600BE3E1D /* Author.swift in Sources */,
				491F14621C02228C0052B355 /* ScanBarcode.swift in Sources */,
				1C395448202F7966007ACCB1 /* CoreDataExtensions.swift in Sources */,
				49CEB80A1E9D8C06003FD859 /* Debug.swift in Sources */,
				1C1C887F1FE05A9D00A20402 /* Tip.swift in Sources */,
				1C0A50EA20DEF4F9002BFEBE /* BookMapping_11_12.xcmappingmodel in Sources */,
				1C42F65B20605BD00024CC84 /* BuildInfo.swift in Sources */,
			);
			runOnlyForDeploymentPostprocessing = 0;
		};
/* End PBXSourcesBuildPhase section */

/* Begin PBXTargetDependency section */
		1CD1120B202DD29500BE3E1D /* PBXTargetDependency */ = {
			isa = PBXTargetDependency;
			target = 495C5D0B1BF1404D00E00C07 /* ReadingList */;
			targetProxy = 1CD1120A202DD29500BE3E1D /* PBXContainerItemProxy */;
		};
		1CD11221202DD32A00BE3E1D /* PBXTargetDependency */ = {
			isa = PBXTargetDependency;
			target = 495C5D0B1BF1404D00E00C07 /* ReadingList */;
			targetProxy = 1CD11220202DD32A00BE3E1D /* PBXContainerItemProxy */;
		};
		1CD11244202DD46500BE3E1D /* PBXTargetDependency */ = {
			isa = PBXTargetDependency;
			target = 495C5D0B1BF1404D00E00C07 /* ReadingList */;
			targetProxy = 1CD11243202DD46500BE3E1D /* PBXContainerItemProxy */;
		};
/* End PBXTargetDependency section */

/* Begin XCBuildConfiguration section */
		1CD1120D202DD29500BE3E1D /* Debug */ = {
			isa = XCBuildConfiguration;
			baseConfigurationReference = 411A8FDCB8080BF45EB57558 /* Pods-ReadingList-ReadingList_UnitTests.debug.xcconfig */;
			buildSettings = {
				BUNDLE_LOADER = "$(TEST_HOST)";
				CLANG_ANALYZER_NONNULL = YES;
				CLANG_ANALYZER_NUMBER_OBJECT_CONVERSION = YES_AGGRESSIVE;
				CLANG_CXX_LANGUAGE_STANDARD = "gnu++14";
				CLANG_ENABLE_MODULES = YES;
				CLANG_WARN_DOCUMENTATION_COMMENTS = YES;
				CLANG_WARN_UNGUARDED_AVAILABILITY = YES_AGGRESSIVE;
				CODE_SIGN_IDENTITY = "iPhone Developer";
				"CODE_SIGN_IDENTITY[sdk=iphoneos*]" = "iPhone Developer";
				CODE_SIGN_STYLE = Manual;
				DEVELOPMENT_TEAM = YPDEV2E775;
				GCC_C_LANGUAGE_STANDARD = gnu11;
				IPHONEOS_DEPLOYMENT_TARGET = 11.2;
				LD_RUNPATH_SEARCH_PATHS = "$(inherited) @executable_path/Frameworks @loader_path/Frameworks";
				PRODUCT_BUNDLE_IDENTIFIER = "com.andrewbennet.ReadingList-UnitTests";
				PRODUCT_NAME = "$(TARGET_NAME)";
				PROVISIONING_PROFILE_SPECIFIER = "";
				SWIFT_ACTIVE_COMPILATION_CONDITIONS = DEBUG;
				SWIFT_OPTIMIZATION_LEVEL = "-Onone";
				SWIFT_VERSION = 4.0;
				TARGETED_DEVICE_FAMILY = "1,2";
				TEST_HOST = "$(BUILT_PRODUCTS_DIR)/Reading List.app/Reading List";
			};
			name = Debug;
		};
		1CD1120E202DD29500BE3E1D /* Release */ = {
			isa = XCBuildConfiguration;
			baseConfigurationReference = AD444CE510567858668E9F77 /* Pods-ReadingList-ReadingList_UnitTests.release.xcconfig */;
			buildSettings = {
				BUNDLE_LOADER = "$(TEST_HOST)";
				CLANG_ANALYZER_NONNULL = YES;
				CLANG_ANALYZER_NUMBER_OBJECT_CONVERSION = YES_AGGRESSIVE;
				CLANG_CXX_LANGUAGE_STANDARD = "gnu++14";
				CLANG_ENABLE_MODULES = YES;
				CLANG_WARN_DOCUMENTATION_COMMENTS = YES;
				CLANG_WARN_UNGUARDED_AVAILABILITY = YES_AGGRESSIVE;
				CODE_SIGN_IDENTITY = "iPhone Developer";
				CODE_SIGN_STYLE = Manual;
				DEVELOPMENT_TEAM = YPDEV2E775;
				GCC_C_LANGUAGE_STANDARD = gnu11;
				IPHONEOS_DEPLOYMENT_TARGET = 11.2;
				LD_RUNPATH_SEARCH_PATHS = "$(inherited) @executable_path/Frameworks @loader_path/Frameworks";
				PRODUCT_BUNDLE_IDENTIFIER = "com.andrewbennet.ReadingList-UnitTests";
				PRODUCT_NAME = "$(TARGET_NAME)";
				PROVISIONING_PROFILE_SPECIFIER = "";
				SWIFT_VERSION = 4.0;
				TARGETED_DEVICE_FAMILY = "1,2";
				TEST_HOST = "$(BUILT_PRODUCTS_DIR)/Reading List.app/Reading List";
			};
			name = Release;
		};
		1CD11223202DD32A00BE3E1D /* Debug */ = {
			isa = XCBuildConfiguration;
			baseConfigurationReference = 6CA3B8150A61517CC805F751 /* Pods-ReadingList-ReadingList_UITests.debug.xcconfig */;
			buildSettings = {
				CLANG_ANALYZER_NONNULL = YES;
				CLANG_ANALYZER_NUMBER_OBJECT_CONVERSION = YES_AGGRESSIVE;
				CLANG_CXX_LANGUAGE_STANDARD = "gnu++14";
				CLANG_ENABLE_MODULES = YES;
				CLANG_WARN_DOCUMENTATION_COMMENTS = YES;
				CLANG_WARN_UNGUARDED_AVAILABILITY = YES_AGGRESSIVE;
				CODE_SIGN_IDENTITY = "iPhone Developer";
				"CODE_SIGN_IDENTITY[sdk=iphoneos*]" = "iPhone Developer";
				CODE_SIGN_STYLE = Automatic;
				DEVELOPMENT_TEAM = YPDEV2E775;
				GCC_C_LANGUAGE_STANDARD = gnu11;
				INFOPLIST_FILE = ReadingList_UITests/Info.plist;
				IPHONEOS_DEPLOYMENT_TARGET = 11.2;
				LD_RUNPATH_SEARCH_PATHS = "$(inherited) @executable_path/Frameworks @loader_path/Frameworks";
				PRODUCT_BUNDLE_IDENTIFIER = "com.andrewbennet.ReadingList-UITests";
				PRODUCT_NAME = "$(TARGET_NAME)";
				PROVISIONING_PROFILE = "";
				PROVISIONING_PROFILE_SPECIFIER = "";
				SWIFT_ACTIVE_COMPILATION_CONDITIONS = DEBUG;
				SWIFT_OPTIMIZATION_LEVEL = "-Onone";
				SWIFT_VERSION = 4.0;
				TARGETED_DEVICE_FAMILY = "1,2";
				TEST_TARGET_NAME = ReadingList;
			};
			name = Debug;
		};
		1CD11224202DD32A00BE3E1D /* Release */ = {
			isa = XCBuildConfiguration;
			baseConfigurationReference = 4FA4807379669B9888E41B9D /* Pods-ReadingList-ReadingList_UITests.release.xcconfig */;
			buildSettings = {
				CLANG_ANALYZER_NONNULL = YES;
				CLANG_ANALYZER_NUMBER_OBJECT_CONVERSION = YES_AGGRESSIVE;
				CLANG_CXX_LANGUAGE_STANDARD = "gnu++14";
				CLANG_ENABLE_MODULES = YES;
				CLANG_WARN_DOCUMENTATION_COMMENTS = YES;
				CLANG_WARN_UNGUARDED_AVAILABILITY = YES_AGGRESSIVE;
				CODE_SIGN_IDENTITY = "iPhone Developer";
				"CODE_SIGN_IDENTITY[sdk=iphoneos*]" = "iPhone Developer";
				CODE_SIGN_STYLE = Automatic;
				DEVELOPMENT_TEAM = YPDEV2E775;
				GCC_C_LANGUAGE_STANDARD = gnu11;
				INFOPLIST_FILE = ReadingList_UITests/Info.plist;
				IPHONEOS_DEPLOYMENT_TARGET = 11.2;
				LD_RUNPATH_SEARCH_PATHS = "$(inherited) @executable_path/Frameworks @loader_path/Frameworks";
				PRODUCT_BUNDLE_IDENTIFIER = "com.andrewbennet.ReadingList-UITests";
				PRODUCT_NAME = "$(TARGET_NAME)";
				PROVISIONING_PROFILE = "";
				PROVISIONING_PROFILE_SPECIFIER = "";
				SWIFT_VERSION = 4.0;
				TARGETED_DEVICE_FAMILY = "1,2";
				TEST_TARGET_NAME = ReadingList;
			};
			name = Release;
		};
		1CD11246202DD46500BE3E1D /* Debug */ = {
			isa = XCBuildConfiguration;
			buildSettings = {
				CLANG_ANALYZER_NONNULL = YES;
				CLANG_ANALYZER_NUMBER_OBJECT_CONVERSION = YES_AGGRESSIVE;
				CLANG_CXX_LANGUAGE_STANDARD = "gnu++14";
				CLANG_ENABLE_MODULES = YES;
				CLANG_WARN_DOCUMENTATION_COMMENTS = YES;
				CLANG_WARN_UNGUARDED_AVAILABILITY = YES_AGGRESSIVE;
				CODE_SIGN_IDENTITY = "iPhone Developer";
				"CODE_SIGN_IDENTITY[sdk=iphoneos*]" = "iPhone Developer";
				CODE_SIGN_STYLE = Automatic;
				DEVELOPMENT_TEAM = YPDEV2E775;
				GCC_C_LANGUAGE_STANDARD = gnu11;
				INFOPLIST_FILE = ReadingList_Screenshots/Info.plist;
				IPHONEOS_DEPLOYMENT_TARGET = 11.2;
				LD_RUNPATH_SEARCH_PATHS = "$(inherited) @executable_path/Frameworks @loader_path/Frameworks";
				PRODUCT_BUNDLE_IDENTIFIER = "com.andrewbennet.ReadingList-Screenshots";
				PRODUCT_NAME = "$(TARGET_NAME)";
				PROVISIONING_PROFILE = "";
				PROVISIONING_PROFILE_SPECIFIER = "";
				SWIFT_ACTIVE_COMPILATION_CONDITIONS = DEBUG;
				SWIFT_OPTIMIZATION_LEVEL = "-Onone";
				SWIFT_VERSION = 4.0;
				TARGETED_DEVICE_FAMILY = "1,2";
				TEST_TARGET_NAME = ReadingList;
			};
			name = Debug;
		};
		1CD11247202DD46500BE3E1D /* Release */ = {
			isa = XCBuildConfiguration;
			buildSettings = {
				CLANG_ANALYZER_NONNULL = YES;
				CLANG_ANALYZER_NUMBER_OBJECT_CONVERSION = YES_AGGRESSIVE;
				CLANG_CXX_LANGUAGE_STANDARD = "gnu++14";
				CLANG_ENABLE_MODULES = YES;
				CLANG_WARN_DOCUMENTATION_COMMENTS = YES;
				CLANG_WARN_UNGUARDED_AVAILABILITY = YES_AGGRESSIVE;
				CODE_SIGN_IDENTITY = "iPhone Developer";
				"CODE_SIGN_IDENTITY[sdk=iphoneos*]" = "iPhone Developer";
				CODE_SIGN_STYLE = Automatic;
				DEVELOPMENT_TEAM = YPDEV2E775;
				GCC_C_LANGUAGE_STANDARD = gnu11;
				INFOPLIST_FILE = ReadingList_Screenshots/Info.plist;
				IPHONEOS_DEPLOYMENT_TARGET = 11.2;
				LD_RUNPATH_SEARCH_PATHS = "$(inherited) @executable_path/Frameworks @loader_path/Frameworks";
				PRODUCT_BUNDLE_IDENTIFIER = "com.andrewbennet.ReadingList-Screenshots";
				PRODUCT_NAME = "$(TARGET_NAME)";
				PROVISIONING_PROFILE = "";
				PROVISIONING_PROFILE_SPECIFIER = "";
				SWIFT_VERSION = 4.0;
				TARGETED_DEVICE_FAMILY = "1,2";
				TEST_TARGET_NAME = ReadingList;
			};
			name = Release;
		};
		495C5D321BF1404D00E00C07 /* Debug */ = {
			isa = XCBuildConfiguration;
			buildSettings = {
				ALWAYS_SEARCH_USER_PATHS = NO;
				CLANG_CXX_LANGUAGE_STANDARD = "gnu++0x";
				CLANG_CXX_LIBRARY = "libc++";
				CLANG_ENABLE_MODULES = YES;
				CLANG_ENABLE_OBJC_ARC = YES;
				CLANG_WARN_BLOCK_CAPTURE_AUTORELEASING = YES;
				CLANG_WARN_BOOL_CONVERSION = YES;
				CLANG_WARN_COMMA = YES;
				CLANG_WARN_CONSTANT_CONVERSION = YES;
				CLANG_WARN_DEPRECATED_OBJC_IMPLEMENTATIONS = YES;
				CLANG_WARN_DIRECT_OBJC_ISA_USAGE = YES_ERROR;
				CLANG_WARN_EMPTY_BODY = YES;
				CLANG_WARN_ENUM_CONVERSION = YES;
				CLANG_WARN_INFINITE_RECURSION = YES;
				CLANG_WARN_INT_CONVERSION = YES;
				CLANG_WARN_NON_LITERAL_NULL_CONVERSION = YES;
				CLANG_WARN_OBJC_IMPLICIT_RETAIN_SELF = YES;
				CLANG_WARN_OBJC_LITERAL_CONVERSION = YES;
				CLANG_WARN_OBJC_ROOT_CLASS = YES_ERROR;
				CLANG_WARN_RANGE_LOOP_ANALYSIS = YES;
				CLANG_WARN_STRICT_PROTOTYPES = YES;
				CLANG_WARN_SUSPICIOUS_MOVE = YES;
				CLANG_WARN_UNREACHABLE_CODE = YES;
				CLANG_WARN__DUPLICATE_METHOD_MATCH = YES;
				"CODE_SIGN_IDENTITY[sdk=iphoneos*]" = "iPhone Developer";
				COPY_PHASE_STRIP = NO;
				DEBUG_INFORMATION_FORMAT = dwarf;
				ENABLE_STRICT_OBJC_MSGSEND = YES;
				ENABLE_TESTABILITY = YES;
				GCC_C_LANGUAGE_STANDARD = gnu99;
				GCC_DYNAMIC_NO_PIC = NO;
				GCC_NO_COMMON_BLOCKS = YES;
				GCC_OPTIMIZATION_LEVEL = 0;
				GCC_PREPROCESSOR_DEFINITIONS = (
					"DEBUG=1",
					"$(inherited)",
				);
				GCC_WARN_64_TO_32_BIT_CONVERSION = YES;
				GCC_WARN_ABOUT_RETURN_TYPE = YES_ERROR;
				GCC_WARN_UNDECLARED_SELECTOR = YES;
				GCC_WARN_UNINITIALIZED_AUTOS = YES_AGGRESSIVE;
				GCC_WARN_UNUSED_FUNCTION = YES;
				GCC_WARN_UNUSED_VARIABLE = YES;
				IPHONEOS_DEPLOYMENT_TARGET = 10.3;
				MTL_ENABLE_DEBUG_INFO = YES;
				ONLY_ACTIVE_ARCH = YES;
				SDKROOT = iphoneos;
				SWIFT_OPTIMIZATION_LEVEL = "-Onone";
			};
			name = Debug;
		};
		495C5D331BF1404D00E00C07 /* Release */ = {
			isa = XCBuildConfiguration;
			buildSettings = {
				ALWAYS_SEARCH_USER_PATHS = NO;
				CLANG_CXX_LANGUAGE_STANDARD = "gnu++0x";
				CLANG_CXX_LIBRARY = "libc++";
				CLANG_ENABLE_MODULES = YES;
				CLANG_ENABLE_OBJC_ARC = YES;
				CLANG_WARN_BLOCK_CAPTURE_AUTORELEASING = YES;
				CLANG_WARN_BOOL_CONVERSION = YES;
				CLANG_WARN_COMMA = YES;
				CLANG_WARN_CONSTANT_CONVERSION = YES;
				CLANG_WARN_DEPRECATED_OBJC_IMPLEMENTATIONS = YES;
				CLANG_WARN_DIRECT_OBJC_ISA_USAGE = YES_ERROR;
				CLANG_WARN_EMPTY_BODY = YES;
				CLANG_WARN_ENUM_CONVERSION = YES;
				CLANG_WARN_INFINITE_RECURSION = YES;
				CLANG_WARN_INT_CONVERSION = YES;
				CLANG_WARN_NON_LITERAL_NULL_CONVERSION = YES;
				CLANG_WARN_OBJC_IMPLICIT_RETAIN_SELF = YES;
				CLANG_WARN_OBJC_LITERAL_CONVERSION = YES;
				CLANG_WARN_OBJC_ROOT_CLASS = YES_ERROR;
				CLANG_WARN_RANGE_LOOP_ANALYSIS = YES;
				CLANG_WARN_STRICT_PROTOTYPES = YES;
				CLANG_WARN_SUSPICIOUS_MOVE = YES;
				CLANG_WARN_UNREACHABLE_CODE = YES;
				CLANG_WARN__DUPLICATE_METHOD_MATCH = YES;
				"CODE_SIGN_IDENTITY[sdk=iphoneos*]" = "iPhone Developer";
				COPY_PHASE_STRIP = NO;
				DEBUG_INFORMATION_FORMAT = "dwarf-with-dsym";
				ENABLE_NS_ASSERTIONS = NO;
				ENABLE_STRICT_OBJC_MSGSEND = YES;
				GCC_C_LANGUAGE_STANDARD = gnu99;
				GCC_NO_COMMON_BLOCKS = YES;
				GCC_WARN_64_TO_32_BIT_CONVERSION = YES;
				GCC_WARN_ABOUT_RETURN_TYPE = YES_ERROR;
				GCC_WARN_UNDECLARED_SELECTOR = YES;
				GCC_WARN_UNINITIALIZED_AUTOS = YES_AGGRESSIVE;
				GCC_WARN_UNUSED_FUNCTION = YES;
				GCC_WARN_UNUSED_VARIABLE = YES;
				IPHONEOS_DEPLOYMENT_TARGET = 10.3;
				MTL_ENABLE_DEBUG_INFO = NO;
				SDKROOT = iphoneos;
				SWIFT_OPTIMIZATION_LEVEL = "-Owholemodule";
				VALIDATE_PRODUCT = YES;
			};
			name = Release;
		};
		495C5D351BF1404D00E00C07 /* Debug */ = {
			isa = XCBuildConfiguration;
			baseConfigurationReference = 8246E5BA1844E7E83D81AC53 /* Pods-ReadingList.debug.xcconfig */;
			buildSettings = {
				ASSETCATALOG_COMPILER_APPICON_NAME = AppIcon;
				CLANG_ENABLE_MODULES = YES;
				CODE_SIGN_ENTITLEMENTS = "ReadingList/Reading List.entitlements";
				CODE_SIGN_IDENTITY = "iPhone Developer";
				"CODE_SIGN_IDENTITY[sdk=iphoneos*]" = "iPhone Developer";
				CODE_SIGN_STYLE = Manual;
				CURRENT_PROJECT_VERSION = 3;
				DEBUG_INFORMATION_FORMAT = "dwarf-with-dsym";
				DEVELOPMENT_TEAM = YPDEV2E775;
				INFOPLIST_FILE = ReadingList/Info.plist;
				IPHONEOS_DEPLOYMENT_TARGET = 10.3;
				LD_RUNPATH_SEARCH_PATHS = "$(inherited) @executable_path/Frameworks";
				OTHER_SWIFT_FLAGS = "$(inherited) \"-D\" \"COCOAPODS\" \"-D\" \"DEBUG\"";
				PRODUCT_BUNDLE_IDENTIFIER = com.andrewbennet.books;
				PRODUCT_NAME = "Reading List";
				PROVISIONING_PROFILE = "bb91f830-5f07-4628-a047-4b99f24f72d5";
				PROVISIONING_PROFILE_SPECIFIER = "match Development com.andrewbennet.books";
				SWIFT_OBJC_BRIDGING_HEADER = "";
				SWIFT_OPTIMIZATION_LEVEL = "-Onone";
				SWIFT_SWIFT3_OBJC_INFERENCE = Default;
				SWIFT_VERSION = 4.0;
				TARGETED_DEVICE_FAMILY = "1,2";
				VERSIONING_SYSTEM = "apple-generic";
			};
			name = Debug;
		};
		495C5D361BF1404D00E00C07 /* Release */ = {
			isa = XCBuildConfiguration;
			baseConfigurationReference = A35C167B9E325B6FBEDB9EB7 /* Pods-ReadingList.release.xcconfig */;
			buildSettings = {
				ASSETCATALOG_COMPILER_APPICON_NAME = AppIcon;
				CLANG_ENABLE_MODULES = YES;
				CODE_SIGN_ENTITLEMENTS = "ReadingList/Reading List.entitlements";
				CODE_SIGN_IDENTITY = "iPhone Developer: Andrew Bennet (NSVAF8RDK6)";
				"CODE_SIGN_IDENTITY[sdk=iphoneos*]" = "iPhone Distribution";
				CODE_SIGN_STYLE = Manual;
				CURRENT_PROJECT_VERSION = 3;
				DEVELOPMENT_TEAM = YPDEV2E775;
				INFOPLIST_FILE = ReadingList/Info.plist;
				IPHONEOS_DEPLOYMENT_TARGET = 10.3;
				LD_RUNPATH_SEARCH_PATHS = "$(inherited) @executable_path/Frameworks";
				OTHER_SWIFT_FLAGS = "$(inherited) \"-D\" \"COCOAPODS\" \"-D\" \"RELEASE\"";
				PRODUCT_BUNDLE_IDENTIFIER = com.andrewbennet.books;
				PRODUCT_NAME = "Reading List";
				PROVISIONING_PROFILE = "89c0db7f-d33d-4be2-88a5-bc25f1232528";
				PROVISIONING_PROFILE_SPECIFIER = "match AppStore com.andrewbennet.books";
				SWIFT_OBJC_BRIDGING_HEADER = "";
				SWIFT_SWIFT3_OBJC_INFERENCE = Default;
				SWIFT_VERSION = 4.0;
				TARGETED_DEVICE_FAMILY = "1,2";
				VERSIONING_SYSTEM = "apple-generic";
			};
			name = Release;
		};
/* End XCBuildConfiguration section */

/* Begin XCConfigurationList section */
		1CD1120C202DD29500BE3E1D /* Build configuration list for PBXNativeTarget "ReadingList_UnitTests" */ = {
			isa = XCConfigurationList;
			buildConfigurations = (
				1CD1120D202DD29500BE3E1D /* Debug */,
				1CD1120E202DD29500BE3E1D /* Release */,
			);
			defaultConfigurationIsVisible = 0;
			defaultConfigurationName = Release;
		};
		1CD11222202DD32A00BE3E1D /* Build configuration list for PBXNativeTarget "ReadingList_UITests" */ = {
			isa = XCConfigurationList;
			buildConfigurations = (
				1CD11223202DD32A00BE3E1D /* Debug */,
				1CD11224202DD32A00BE3E1D /* Release */,
			);
			defaultConfigurationIsVisible = 0;
			defaultConfigurationName = Release;
		};
		1CD11245202DD46500BE3E1D /* Build configuration list for PBXNativeTarget "ReadingList_Screenshots" */ = {
			isa = XCConfigurationList;
			buildConfigurations = (
				1CD11246202DD46500BE3E1D /* Debug */,
				1CD11247202DD46500BE3E1D /* Release */,
			);
			defaultConfigurationIsVisible = 0;
			defaultConfigurationName = Release;
		};
		495C5D071BF1404D00E00C07 /* Build configuration list for PBXProject "ReadingList" */ = {
			isa = XCConfigurationList;
			buildConfigurations = (
				495C5D321BF1404D00E00C07 /* Debug */,
				495C5D331BF1404D00E00C07 /* Release */,
			);
			defaultConfigurationIsVisible = 0;
			defaultConfigurationName = Release;
		};
		495C5D341BF1404D00E00C07 /* Build configuration list for PBXNativeTarget "ReadingList" */ = {
			isa = XCConfigurationList;
			buildConfigurations = (
				495C5D351BF1404D00E00C07 /* Debug */,
				495C5D361BF1404D00E00C07 /* Release */,
			);
			defaultConfigurationIsVisible = 0;
			defaultConfigurationName = Release;
		};
/* End XCConfigurationList section */

/* Begin XCVersionGroup section */
		1C75AEF62042F38600FB9456 /* books.xcdatamodeld */ = {
			isa = XCVersionGroup;
			children = (
<<<<<<< HEAD
				1C032F1520C1CEC600CDBEF8 /* books_12.xcdatamodel */,
=======
				1CDA41F920EBF7DD00273D4D /* books_12.xcdatamodel */,
>>>>>>> cb9d2306
				1CC440C2204FDBA200906120 /* books_11.xcdatamodel */,
				1CD072342048BA7E00DCFBDE /* books_10.xcdatamodel */,
				1C75AEF72042F38600FB9456 /* books_5.xcdatamodel */,
				1C75AEF82042F38600FB9456 /* books_9.xcdatamodel */,
				1C75AEF92042F38600FB9456 /* books_6.xcdatamodel */,
				1C75AEFA2042F38600FB9456 /* books_8.xcdatamodel */,
				1C75AEFB2042F38600FB9456 /* books_7.xcdatamodel */,
			);
<<<<<<< HEAD
			currentVersion = 1C032F1520C1CEC600CDBEF8 /* books_12.xcdatamodel */;
=======
			currentVersion = 1CDA41F920EBF7DD00273D4D /* books_12.xcdatamodel */;
>>>>>>> cb9d2306
			path = books.xcdatamodeld;
			sourceTree = "<group>";
			versionGroupType = wrapper.xcdatamodel;
		};
/* End XCVersionGroup section */
	};
	rootObject = 495C5D041BF1404D00E00C07 /* Project object */;
}<|MERGE_RESOLUTION|>--- conflicted
+++ resolved
@@ -517,7 +517,6 @@
 			path = UI;
 			sourceTree = "<group>";
 		};
-<<<<<<< HEAD
 		1CD7B93920C09501001775F5 /* Sync */ = {
 			isa = PBXGroup;
 			children = (
@@ -530,7 +529,7 @@
 			);
 			path = Sync;
 			sourceTree = "<group>";
-=======
+		};
 		1CDA420420F2877500273D4D /* EurekaPickerRow */ = {
 			isa = PBXGroup;
 			children = (
@@ -540,7 +539,6 @@
 			name = EurekaPickerRow;
 			path = Foundation/EurekaPickerRow;
 			sourceTree = SOURCE_ROOT;
->>>>>>> cb9d2306
 		};
 		241740D919B869177546F852 /* Frameworks */ = {
 			isa = PBXGroup;
@@ -619,12 +617,9 @@
 				1CD11251202DED8200BE3E1D /* List.swift */,
 				1C395449202F948B007ACCB1 /* Subject.swift */,
 				1C0DC735204B0A230044B377 /* BookReadState.swift */,
-<<<<<<< HEAD
 				1C2E910620CDD3E600A611A4 /* ChangeToken.swift */,
 				1C2E910A20D01F3A00A611A4 /* PendingRemoteDeletionItem.swift */,
-=======
 				1CDA420020EF8C4F00273D4D /* Language.swift */,
->>>>>>> cb9d2306
 			);
 			path = Models;
 			sourceTree = "<group>";
@@ -1189,12 +1184,9 @@
 				1CD111F9202DA42800BE3E1D /* BookMapping_6_7.xcmappingmodel in Sources */,
 				1CC440C1204F5E2F00906120 /* TextBoxAlertController.swift in Sources */,
 				495C5D3F1BF1412600E00C07 /* BookTable.swift in Sources */,
-<<<<<<< HEAD
 				1CD7B93D20C179F5001775F5 /* BookCKRecordKey.swift in Sources */,
-=======
 				1CDA41FF20EC1C0200273D4D /* StarRatingCell.swift in Sources */,
 				1CDA421620F2917600273D4D /* PickerInlineCell.swift in Sources */,
->>>>>>> cb9d2306
 				4943DB791DBD5104004CAF30 /* Settings.swift in Sources */,
 				1CD1D2BE202BCC7500ACA5D9 /* HairlineConstraint.swift in Sources */,
 				49B2CEF81F39A4D300C6B45D /* SortOrder.swift in Sources */,
@@ -1666,11 +1658,7 @@
 		1C75AEF62042F38600FB9456 /* books.xcdatamodeld */ = {
 			isa = XCVersionGroup;
 			children = (
-<<<<<<< HEAD
-				1C032F1520C1CEC600CDBEF8 /* books_12.xcdatamodel */,
-=======
 				1CDA41F920EBF7DD00273D4D /* books_12.xcdatamodel */,
->>>>>>> cb9d2306
 				1CC440C2204FDBA200906120 /* books_11.xcdatamodel */,
 				1CD072342048BA7E00DCFBDE /* books_10.xcdatamodel */,
 				1C75AEF72042F38600FB9456 /* books_5.xcdatamodel */,
@@ -1679,11 +1667,7 @@
 				1C75AEFA2042F38600FB9456 /* books_8.xcdatamodel */,
 				1C75AEFB2042F38600FB9456 /* books_7.xcdatamodel */,
 			);
-<<<<<<< HEAD
-			currentVersion = 1C032F1520C1CEC600CDBEF8 /* books_12.xcdatamodel */;
-=======
 			currentVersion = 1CDA41F920EBF7DD00273D4D /* books_12.xcdatamodel */;
->>>>>>> cb9d2306
 			path = books.xcdatamodeld;
 			sourceTree = "<group>";
 			versionGroupType = wrapper.xcdatamodel;
