--- conflicted
+++ resolved
@@ -104,15 +104,9 @@
         "package": "PersistedPropertyWrapper",
         "repositoryURL": "https://github.com/AndrewBennet/PersistedPropertyWrapper.git",
         "state": {
-<<<<<<< HEAD
-          "branch": null,
-          "revision": "d8c845a8e62ab305a039951b4e5c0ef95b26f01d",
-          "version": "2.1.0"
-=======
           "branch": "master",
           "revision": "7fda153a5dfbe7de02dd0fdc6e63e7abadbb0755",
           "version": null
->>>>>>> 16e8798a
         }
       },
       {
