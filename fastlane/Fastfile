default_platform(:ios)
<<<<<<< HEAD
xcversion(version: "12.1")
=======
xcversion(version: "12.0.1")
>>>>>>> 48105556

platform :ios do

  desc "Configures Fabric, builds the project file and sets the build number from git."
  lane :preprocess do
    sh "cd .. && mint run yonaskolb/xcodegen"
    increment_build_number(build_number: number_of_commits)
  end

  lane :ci do
    # testing is failing on Xcode 11 with an error about no suitable libswiftUIKit.dylib...
    # test
    setup_travis
    match(type: "appstore", app_identifier: ["com.andrewbennet.books", "com.andrewbennet.books.ReadingListWidget"])
    build_app(
        project: "ReadingList.xcodeproj",
        scheme: "ReadingList"
    )
  end

  lane :test do
    # Disable hardware keyboard connection during UITests.
    sh "defaults write com.apple.iphonesimulator ConnectHardwareKeyboard 0"

    # run tests synchronously as a bug in xcpretty will hide test results when multiple devices are used
    scan(
      scheme: "ReadingList",
      devices: ["iPhone 8 (11.4)", "iPad Pro (10.5-inch) (11.4)"],
      disable_concurrent_testing: true
    )
  end

  desc "Uploads the previously built binary to TestFlight and tags it"
  lane :upload_build do
    app_store_connect_api_key(
      key_id: "K665GM82PP",
      issuer_id: "69a6de81-4e3c-47e3-e053-5b8c7c11a4d1",
      key_filepath: "./AuthKey_K665GM82PP.p8",
      duration: 1200, # optional
      in_house: false, # optional but may be required if using match/sigh
    )

    upload_to_testflight(skip_submission: true, skip_waiting_for_build_processing: true)
  end

  desc "Creates and pushes a tag like 'build/1583'"
  lane :tag_build do
    build_tag = "build/" + get_build_number.to_s
    add_git_tag(
      tag: build_tag
    )
    sh("git push https://AndrewBennet:$GITHUB_TOKEN@github.com/AndrewBennet/ReadingList.git tag " + build_tag)
  end

  lane :release do |options|
    deliver(
      build_number: options[:build_number],
      app_version: options[:version],
      automatic_release: false
    )
    add_git_tag(
      tag: "v" + options[:version]
    )
  end

  desc "Create framed screenshots for a range of devices"
  lane :snaps do
    snapshot(xcargs: '-only-testing:ReadingList_UITests/Screenshots', override_status_bar: true)
    frame_screenshots(white: true)
  end

  desc "Download DSYMs from iTunes and upload them to Crashlytics"
  lane :dsyms do
    download_dsyms(version: "latest")
    upload_symbols_to_crashlytics
    clean_build_artifacts
  end

  private_lane :configure_keychain do
    # From https://docs.travis-ci.com/user/common-build-problems/#Mac%3A-macOS-Sierra-(10.12)-Code-Signing-Errors
    create_keychain(
      name: 'tmp_ci_keychain',
      password: 'tmp_ci_keychain_password',
      default_keychain: true,
      unlock: true,
      timeout: 3600,
      add_to_search_list: true
    )
    sh("git config --global credential.helper osxkeychain")
    sh("git clone https://AndrewBennet:$GITHUB_TOKEN@github.com/AndrewBennet/certificates.git")
    sh("rm -rf certificates")
    match(
      type: "appstore",
      keychain_name: 'tmp_ci_keychain',
      keychain_password: 'tmp_ci_keychain_password',
      readonly: true
    )
  end

  desc "Create a commit incrementing the patch number"
  lane :patch do
    increment_version_number(bump_type: "patch")
  end

  desc "Create a commit incrementing the minor version number"
  lane :minor do
    increment_version_number(bump_type: "minor")
  end

  desc "Create a commit incrementing the major version number"
  lane :major do
    increment_version_number(bump_type: "major")
  end

end<|MERGE_RESOLUTION|>--- conflicted
+++ resolved
@@ -1,9 +1,5 @@
 default_platform(:ios)
-<<<<<<< HEAD
 xcversion(version: "12.1")
-=======
-xcversion(version: "12.0.1")
->>>>>>> 48105556
 
 platform :ios do
 
