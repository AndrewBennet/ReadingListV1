//
//  BookDetails.swift
//  books
//
//  Created by Andrew Bennet on 01/01/2018.
//  Copyright © 2018 Andrew Bennet. All rights reserved.
//

import Foundation
import UIKit
import CoreData

class BookDetails: UIViewController, UIScrollViewDelegate {
    @IBOutlet weak var cover: UIImageView!

    @IBOutlet weak var bookDescription: UILabel!
    @IBOutlet weak var titleAndAuthorStack: UIStackView!
    @IBOutlet weak var changeReadStateButton: StartFinishButton!
    
    @IBOutlet weak var readState: UILabel!
    @IBOutlet weak var dateStarted: UILabel!
    @IBOutlet weak var dateFinished: UILabel!
    @IBOutlet weak var readTime: UILabel!
    @IBOutlet weak var notes: UILabel!
    
    @IBOutlet weak var isbn: UILabel!
    @IBOutlet weak var pages: UILabel!
    @IBOutlet weak var published: UILabel!
    @IBOutlet weak var subjects: UILabel!

    @IBOutlet weak var googleBooks: UILabel!
    @IBOutlet weak var amazon: UILabel!
    
    var didShowNavigationItemTitle = false
    var shouldTruncateLongDescriptions = true
    
    var parentSplitViewController: SplitViewController? {
        get { return appDelegate.tabBarController.selectedViewController as? SplitViewController }
    }
    
    func setViewEnabled(enabled: Bool) {
        // Show the whole view and nav bar buttons
        view.isHidden = !enabled
        navigationItem.rightBarButtonItems?.forEach({$0.toggleHidden(hidden: !enabled)})
    }
    
    var book: Book? {
        didSet { setupViewFromBook() }
    }
    
    func setupViewFromBook() {
        // Hide the whole view and nav bar buttons if there's no book
        guard let book = book else { setViewEnabled(enabled: false); return }
        setViewEnabled(enabled: true)
        
        cover.image = UIImage(optionalData: book.coverImage) ?? #imageLiteral(resourceName: "CoverPlaceholder")
        
        // There are 2 title and 2 author labels, one for Regular display (iPad) and one for other displays
        titleAndAuthorStack.subviews[0...1].forEach{($0 as! UILabel).text = book.title}
        titleAndAuthorStack.subviews[2...3].forEach{($0 as! UILabel).text = book.authorsFirstLast}
        (navigationItem.titleView as! UINavigationBarLabel).setTitle(book.title)
        
        switch book.readState {
        case .toRead:
            changeReadStateButton.setState(.start)
        case .reading:
            changeReadStateButton.setState(.finish)
        case .finished:
            changeReadStateButton.setState(.none)
        }
        
        bookDescription.text = book.bookDescription
        bookDescription.superview!.isHidden = book.bookDescription == nil
        bookDescription.superview!.nextSibling!.isHidden = book.bookDescription == nil
        
        func setTextOrHideLine(_ label: UILabel, _ string: String?) {
            // The detail labels are arranged in the following hierachy:
            /*
             vertical-stack
                horizontal-stack
                    property label
                    property value view
                        property value label
            */
            // If a property is nil, we should hide the enclosing horizontal stack
            label.text = string
            label.superview!.superview!.isHidden = string == nil
        }
        // Read state is always present
        readState.text = book.readState.longDescription
        setTextOrHideLine(dateStarted, book.startedReading?.toPrettyString(short: false))
        setTextOrHideLine(dateFinished, book.finishedReading?.toPrettyString(short: false))
        
        let readTimeText: String?
        if book.readState == .toRead {
            readTimeText = nil
        }
        else {
            let dayCount = NSCalendar.current.dateComponents([.day], from: book.startedReading!.startOfDay(), to: (book.finishedReading ?? Date()).startOfDay()).day ?? 0
            if dayCount <= 0 && book.readState == .finished {
                readTimeText = "Within a day"
            }
            else if dayCount == 1 {
                readTimeText =  "1 day"
            }
            else {
                readTimeText = "\(dayCount) days"
            }
        }
        setTextOrHideLine(readTime, readTimeText)
        setTextOrHideLine(notes, book.notes)

<<<<<<< HEAD
class BookDetails: UIViewController {
    var parentSplitViewController: SplitViewController? {
        get { return appDelegate.tabBarController.selectedViewController as? SplitViewController }
    }
    
    @IBOutlet weak var shareButton: UIBarButtonItem!
    @IBOutlet weak var titleLabel: UILabel!
    @IBOutlet weak var authorsLabel: UILabel!
    
    @IBOutlet weak var imageView: UIImageView!
    @IBOutlet weak var readStateLabel: UILabel!
    @IBOutlet weak var readDatesLabel: UILabel!
    @IBOutlet weak var changeReadState: BorderedButton!
    
    @IBOutlet weak var informationHeadingSeparator: UIView!
    @IBOutlet weak var informationStack: UIStackView!
    @IBOutlet weak var informationHeader: UILabel!
    @IBOutlet weak var pagesLabel: UILabel!
    @IBOutlet weak var publishedLabel: UILabel!
    @IBOutlet weak var subjectsLabel: UILabel!
    
    @IBOutlet weak var descriptionHeadingSeparator: UIView!
    @IBOutlet weak var descriptionHeader: UILabel!
    @IBOutlet weak var descriptionStack: UIStackView!
    @IBOutlet weak var descriptionTextView: UILabel!
    @IBOutlet weak var descriptionSeeMore: UIButton!
    
    @IBOutlet weak var readingLogHeadingSeparator: UIView!
    @IBOutlet weak var readingLogStack: UIStackView!
    @IBOutlet weak var readingLogHeader: UILabel!
    @IBOutlet weak var readingLogNotes: UILabel!
    
    var viewModel: BookDetailsViewModel? {
        didSet {
            guard let viewModel = viewModel else {
                // Hide the whole view and nav bar buttons
                view.isHidden = true
                navigationItem.rightBarButtonItem?.toggleHidden(hidden: true)
                shareButton.toggleHidden(hidden: true)
                return
            }
            
            // Show the whole view and nav bar buttons
            view.isHidden = false
            navigationItem.rightBarButtonItem?.toggleHidden(hidden: false)
            shareButton.toggleHidden(hidden: false)
            
            titleLabel.text = viewModel.book.title
            authorsLabel.text = viewModel.book.authorsFirstLast
            
            readStateLabel.text = viewModel.readState
            readDatesLabel.text = viewModel.readDates
            
            let hideInfoStack = viewModel.book.pageCount == nil && viewModel.book.publicationDate == nil && viewModel.book.subjects.count == 0
            informationHeadingSeparator.isHidden = hideInfoStack
            informationStack.isHidden = hideInfoStack
            pagesLabel.isHidden = viewModel.book.pageCount == nil
            pagesLabel.text = "Pages: \(viewModel.book.pageCount ?? 0)"
            publishedLabel.isHidden = viewModel.book.publicationDate == nil
            publishedLabel.text = "Published: \(viewModel.book.publicationDate?.toPrettyString() ?? "")"
            subjectsLabel.isHidden = viewModel.book.subjects.count == 0
            subjectsLabel.text = "Subjects: " + viewModel.book.subjectsArray.map{$0.name}.joined(separator: "; ")
            
            descriptionHeadingSeparator.isHidden = viewModel.book.bookDescription == nil
            descriptionStack.isHidden = viewModel.book.bookDescription == nil
            descriptionTextView.text = viewModel.book.bookDescription! + "\n\n" + viewModel.book.listsArray.map{$0.name}.joined(separator: "; ")
            
            
            readingLogHeadingSeparator.isHidden = viewModel.book.notes == nil
            readingLogStack.isHidden = viewModel.book.notes == nil
            readingLogNotes.text = viewModel.book.notes
            
            imageView.image = viewModel.cover
            changeReadState.isHidden = viewModel.book.readState == .finished
            switch viewModel.book.readState {
            case .toRead:
                changeReadState.setColor(UIColor.buttonBlue)
                changeReadState.setTitle("START", for: .normal)
            case .reading:
                changeReadState.setColor(UIColor.flatGreen)
                changeReadState.setTitle("FINISH", for: .normal)
            case .finished:
                changeReadState.isHidden = true
            }
        }
    }
    
    override func viewDidLayoutSubviews() {
        super.viewDidLayoutSubviews()
        // If the seeMore button has been pressed, is will be disabled now which means it should be hidden at this point
        guard descriptionSeeMore.isEnabled else { descriptionSeeMore.isHidden = true; return }
        
        if descriptionSeeMore.isHidden == descriptionTextView.isTruncated {
            descriptionSeeMore.isHidden = !descriptionTextView.isTruncated
        }
    }
    
    @IBAction func readStateButtonPressed(_ sender: BorderedButton) {
        guard let viewModel = viewModel else { return }
        let readState = viewModel.book.readState
        guard readState == .toRead || readState == .reading else { return }
        
        let readingInfo: BookReadingInformation
        if readState == .toRead {
            readingInfo = BookReadingInformation.reading(started: Date(), currentPage: nil)
        }
        else {
            readingInfo = BookReadingInformation.finished(started: viewModel.book.startedReading!, finished: Date())
        }
        appDelegate.booksStore.update(book: viewModel.book, withReadingInformation: readingInfo)
=======
        setTextOrHideLine(isbn, book.isbn13)
        setTextOrHideLine(pages, book.pageCount?.stringValue)
        setTextOrHideLine(published, book.publicationDate?.toPrettyString(short: false))
        setTextOrHideLine(subjects, book.subjectsArray.count == 0 ? nil : book.subjectsArray.map{$0.name}.joined(separator: ", "))
>>>>>>> b518e728
        
        googleBooks.isHidden = book.googleBooksId == nil
    }
    
    override func viewDidLoad() {
        
        super.viewDidLoad()
        
        view.backgroundColor = UIColor.white
        
        // Initialise the view so that by default a blank page is shown.
        // This is required for starting the app in split-screen mode, where this view is
        // shown without any books being selected.
        setViewEnabled(enabled: false)
        
        // Listen for taps on the book description, which should remove any truncation
        let tap = UITapGestureRecognizer(target: self, action: #selector(seeMoreDescription))
        bookDescription.superview!.addGestureRecognizer(tap)
        
        // Listen for taps on the Google and Amazon labels, which should act like buttons and open the relevant webpage
        amazon.addGestureRecognizer(UITapGestureRecognizer(target: self, action: #selector(amazonButtonPressed)))
        googleBooks.addGestureRecognizer(UITapGestureRecognizer(target: self, action: #selector(googleBooksButtonPressed)))
        
        // A custom title view is required for animation
        navigationItem.titleView = UINavigationBarLabel()
        navigationItem.titleView!.isHidden = true

        // Watch for changes in the managed object context
        NotificationCenter.default.addObserver(self, selector: #selector(bookChanged(_:)), name: NSNotification.Name.NSManagedObjectContextDidSave, object: appDelegate.booksStore.managedObjectContext)
    }
    
    override func viewDidLayoutSubviews() {
        super.viewDidLayoutSubviews()
        
        // If we should not be truncating long descriptions, hide the siblings of the description label (which are the see more
        // button and a spacer view)
        let truncationViews = bookDescription.siblings
        guard shouldTruncateLongDescriptions else { truncationViews.forEach{$0.isHidden = true}; return }
        
        // In "regular" size classed devices, the description text should be less truncated
        if sizeClass() == (.regular, .regular) {
            bookDescription.numberOfLines = 8
        }
        
        if truncationViews.first!.isHidden == bookDescription.isTruncated {
            truncationViews.forEach{$0.isHidden = !bookDescription.isTruncated}
        }
    }
    
    override func prepare(for segue: UIStoryboardSegue, sender: Any?) {
        let navController = segue.destination as? UINavigationController
        if let editBookController = navController?.viewControllers.first as? EditBook {
            editBookController.bookToEdit = book
        }
        else if let changeReadState = navController?.viewControllers.first as? EditReadState {
            changeReadState.bookToEdit = book
        }
    }
    
    @objc func seeMoreDescription() {
        guard shouldTruncateLongDescriptions else { return }
        
        // We cannot just set isHidden to true here, because we cannot be sure whether the relayout will be called before or after
        // the description label starts reporting isTruncated = false.
        // Instead, store the knowledge that the button should be hidden here; when layout is called, if the button is disabled it will be hidden.
        shouldTruncateLongDescriptions = false
        bookDescription.numberOfLines = 0
        
        // Relaying out the parent stackview is required to adjust the space between the separator and the description label
        (bookDescription.superview!.superview as! UIStackView).layoutIfNeeded()
    }
    
    @objc func bookChanged(_ notification: Notification) {
        guard let book = book, let userInfo = (notification as NSNotification).userInfo else { return }
        
        if let updatedObjects = userInfo[NSUpdatedObjectsKey] as? NSSet, updatedObjects.contains(book) {
            // If the book was updated, update this page.
            setupViewFromBook()
        }
        else if let deletedObjects = userInfo[NSDeletedObjectsKey] as? NSSet, deletedObjects.contains(book) {
            // If the book was deleted, set our book to nil and update this page
            self.book = nil
            
            // Pop back to the book table if necessary
            parentSplitViewController?.masterNavigationController.popToRootViewController(animated: false)
        }
    }

    @IBAction func changeReadStateButtonWasPressed(_ sender: BorderedButton) {
        guard let book = book, book.readState == .toRead || book.readState == .reading else { return }

        let readingInfo: BookReadingInformation
        if book.readState == .toRead {
            readingInfo = BookReadingInformation.reading(started: Date(), currentPage: nil)
        }
        else {
            readingInfo = BookReadingInformation.finished(started: book.startedReading!, finished: Date())
        }
        appDelegate.booksStore.update(book: book, withReadingInformation: readingInfo)
        
        UserEngagement.logEvent(.transitionReadState)
        UserEngagement.onReviewTrigger()
    }
    
    @objc func amazonButtonPressed() {
        guard let book = book else { return }
        let amazonUrl = "https://www.amazon.com/s?url=search-alias%3Dstripbooks&field-author=\(book.authorsArray.first?.displayFirstLast ?? "")&field-title=\(book.title)"
        
        // Use https://bestazon.io/#WebService to localize Amazon links
        let azonUrl = "http://lnks.io/r.php?Conf_Source=API&destURL=\(amazonUrl.urlEncoded())&Amzn_AfiliateID_GB=readinglistap-21"
        UIApplication.shared.openURL(URL(string: azonUrl)!)
    }
    
    @objc func googleBooksButtonPressed() {
        guard let googleBooksId = book?.googleBooksId else { return }
        UIApplication.shared.openURL(GoogleBooks.Request.webpage(googleBooksId).url)
    }
    
    func scrollViewDidScroll(_ scrollView: UIScrollView) {
        
        // 18 is the padding between the main stack view and the top. This should be determined programatically
        // if any of the layout constraints from the title to the top become more complex
        let threshold = titleAndAuthorStack.subviews.first(where: {!$0.isHidden})!.frame.maxY + 18 - scrollView.universalContentInset.top

        if didShowNavigationItemTitle != (scrollView.contentOffset.y >= threshold) {
            // Changes to the title view are to be animated
            let fadeTextAnimation = CATransition()
            fadeTextAnimation.duration = 0.2
            fadeTextAnimation.type = kCATransitionFade
            
            navigationItem.titleView!.layer.add(fadeTextAnimation, forKey: nil)
            (navigationItem.titleView as! UILabel).isHidden = didShowNavigationItemTitle
            didShowNavigationItemTitle = !didShowNavigationItemTitle
        }
    }
    
    override var previewActionItems: [UIPreviewActionItem] {
        get {
            guard let book = book else { return [UIPreviewActionItem]() }
            
            var previewActions = [UIPreviewActionItem]()
            if book.readState == .toRead {
                previewActions.append(UIPreviewAction(title: "Start", style: .default){ _,_ in
                    book.transistionToReading()
                })
            }
            else if book.readState == .reading {
                previewActions.append(UIPreviewAction(title: "Finish", style: .default){ _,_ in
                    book.transistionToFinished()
                })
            }
            previewActions.append(UIPreviewAction(title: "Delete", style: .destructive) { _,_ in
                book.delete()
            })
            return previewActions
        }
    }
}

class StartFinishButton: BorderedButton {
    enum State {
        case start
        case finish
        case none
    }
    
    func setState(_ state: State) {
        switch state {
        case .start:
            isHidden = false
            setColor(UIColor.buttonBlue)
            setTitle("START", for: .normal)
        case .finish:
            isHidden = false
            setColor(UIColor.flatGreen)
            setTitle("FINISH", for: .normal)
        case .none:
            isHidden = true
        }
    }
}

extension UIView {

    var nextSibling: UIView? {
        get {
            guard let views = superview?.subviews else { return nil }
            let thisIndex = views.index(of: self)!
            guard thisIndex + 1 < views.count else { return nil }
            return views[thisIndex + 1]
        }
    }
    
    var siblings: [UIView] {
        get {
            guard let views = superview?.subviews else { return [] }
            return views.filter{ $0 != self }
        }
    }
}<|MERGE_RESOLUTION|>--- conflicted
+++ resolved
@@ -110,123 +110,10 @@
         setTextOrHideLine(readTime, readTimeText)
         setTextOrHideLine(notes, book.notes)
 
-<<<<<<< HEAD
-class BookDetails: UIViewController {
-    var parentSplitViewController: SplitViewController? {
-        get { return appDelegate.tabBarController.selectedViewController as? SplitViewController }
-    }
-    
-    @IBOutlet weak var shareButton: UIBarButtonItem!
-    @IBOutlet weak var titleLabel: UILabel!
-    @IBOutlet weak var authorsLabel: UILabel!
-    
-    @IBOutlet weak var imageView: UIImageView!
-    @IBOutlet weak var readStateLabel: UILabel!
-    @IBOutlet weak var readDatesLabel: UILabel!
-    @IBOutlet weak var changeReadState: BorderedButton!
-    
-    @IBOutlet weak var informationHeadingSeparator: UIView!
-    @IBOutlet weak var informationStack: UIStackView!
-    @IBOutlet weak var informationHeader: UILabel!
-    @IBOutlet weak var pagesLabel: UILabel!
-    @IBOutlet weak var publishedLabel: UILabel!
-    @IBOutlet weak var subjectsLabel: UILabel!
-    
-    @IBOutlet weak var descriptionHeadingSeparator: UIView!
-    @IBOutlet weak var descriptionHeader: UILabel!
-    @IBOutlet weak var descriptionStack: UIStackView!
-    @IBOutlet weak var descriptionTextView: UILabel!
-    @IBOutlet weak var descriptionSeeMore: UIButton!
-    
-    @IBOutlet weak var readingLogHeadingSeparator: UIView!
-    @IBOutlet weak var readingLogStack: UIStackView!
-    @IBOutlet weak var readingLogHeader: UILabel!
-    @IBOutlet weak var readingLogNotes: UILabel!
-    
-    var viewModel: BookDetailsViewModel? {
-        didSet {
-            guard let viewModel = viewModel else {
-                // Hide the whole view and nav bar buttons
-                view.isHidden = true
-                navigationItem.rightBarButtonItem?.toggleHidden(hidden: true)
-                shareButton.toggleHidden(hidden: true)
-                return
-            }
-            
-            // Show the whole view and nav bar buttons
-            view.isHidden = false
-            navigationItem.rightBarButtonItem?.toggleHidden(hidden: false)
-            shareButton.toggleHidden(hidden: false)
-            
-            titleLabel.text = viewModel.book.title
-            authorsLabel.text = viewModel.book.authorsFirstLast
-            
-            readStateLabel.text = viewModel.readState
-            readDatesLabel.text = viewModel.readDates
-            
-            let hideInfoStack = viewModel.book.pageCount == nil && viewModel.book.publicationDate == nil && viewModel.book.subjects.count == 0
-            informationHeadingSeparator.isHidden = hideInfoStack
-            informationStack.isHidden = hideInfoStack
-            pagesLabel.isHidden = viewModel.book.pageCount == nil
-            pagesLabel.text = "Pages: \(viewModel.book.pageCount ?? 0)"
-            publishedLabel.isHidden = viewModel.book.publicationDate == nil
-            publishedLabel.text = "Published: \(viewModel.book.publicationDate?.toPrettyString() ?? "")"
-            subjectsLabel.isHidden = viewModel.book.subjects.count == 0
-            subjectsLabel.text = "Subjects: " + viewModel.book.subjectsArray.map{$0.name}.joined(separator: "; ")
-            
-            descriptionHeadingSeparator.isHidden = viewModel.book.bookDescription == nil
-            descriptionStack.isHidden = viewModel.book.bookDescription == nil
-            descriptionTextView.text = viewModel.book.bookDescription! + "\n\n" + viewModel.book.listsArray.map{$0.name}.joined(separator: "; ")
-            
-            
-            readingLogHeadingSeparator.isHidden = viewModel.book.notes == nil
-            readingLogStack.isHidden = viewModel.book.notes == nil
-            readingLogNotes.text = viewModel.book.notes
-            
-            imageView.image = viewModel.cover
-            changeReadState.isHidden = viewModel.book.readState == .finished
-            switch viewModel.book.readState {
-            case .toRead:
-                changeReadState.setColor(UIColor.buttonBlue)
-                changeReadState.setTitle("START", for: .normal)
-            case .reading:
-                changeReadState.setColor(UIColor.flatGreen)
-                changeReadState.setTitle("FINISH", for: .normal)
-            case .finished:
-                changeReadState.isHidden = true
-            }
-        }
-    }
-    
-    override func viewDidLayoutSubviews() {
-        super.viewDidLayoutSubviews()
-        // If the seeMore button has been pressed, is will be disabled now which means it should be hidden at this point
-        guard descriptionSeeMore.isEnabled else { descriptionSeeMore.isHidden = true; return }
-        
-        if descriptionSeeMore.isHidden == descriptionTextView.isTruncated {
-            descriptionSeeMore.isHidden = !descriptionTextView.isTruncated
-        }
-    }
-    
-    @IBAction func readStateButtonPressed(_ sender: BorderedButton) {
-        guard let viewModel = viewModel else { return }
-        let readState = viewModel.book.readState
-        guard readState == .toRead || readState == .reading else { return }
-        
-        let readingInfo: BookReadingInformation
-        if readState == .toRead {
-            readingInfo = BookReadingInformation.reading(started: Date(), currentPage: nil)
-        }
-        else {
-            readingInfo = BookReadingInformation.finished(started: viewModel.book.startedReading!, finished: Date())
-        }
-        appDelegate.booksStore.update(book: viewModel.book, withReadingInformation: readingInfo)
-=======
         setTextOrHideLine(isbn, book.isbn13)
         setTextOrHideLine(pages, book.pageCount?.stringValue)
         setTextOrHideLine(published, book.publicationDate?.toPrettyString(short: false))
         setTextOrHideLine(subjects, book.subjectsArray.count == 0 ? nil : book.subjectsArray.map{$0.name}.joined(separator: ", "))
->>>>>>> b518e728
         
         googleBooks.isHidden = book.googleBooksId == nil
     }
