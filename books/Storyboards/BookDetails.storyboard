--- conflicted
+++ resolved
@@ -8,7 +8,6 @@
         <plugIn identifier="com.apple.InterfaceBuilder.IBCocoaTouchPlugin" version="13772"/>
         <capability name="Aspect ratio constraints" minToolsVersion="5.1"/>
         <capability name="Constraints with non-1.0 multipliers" minToolsVersion="5.1"/>
-        <capability name="Navigation items with more than one left or right bar item" minToolsVersion="7.0"/>
         <capability name="Safe area layout guides" minToolsVersion="9.0"/>
         <capability name="documents saved in the Xcode 8 format" minToolsVersion="8.0"/>
     </dependencies>
@@ -31,17 +30,10 @@
                                 <rect key="frame" x="0.0" y="0.0" width="414" height="736"/>
                                 <subviews>
                                     <view contentMode="scaleToFill" translatesAutoresizingMaskIntoConstraints="NO" id="qHr-le-Bwg" userLabel="Content View">
-<<<<<<< HEAD
                                         <rect key="frame" x="0.0" y="0.0" width="414" height="848"/>
                                         <subviews>
                                             <stackView opaque="NO" contentMode="scaleToFill" axis="vertical" spacing="12" translatesAutoresizingMaskIntoConstraints="NO" id="bhg-kb-dQx" userLabel="Main Stack View">
                                                 <rect key="frame" x="18" y="18" width="378" height="812"/>
-=======
-                                        <rect key="frame" x="0.0" y="0.0" width="414" height="612.66666666666663"/>
-                                        <subviews>
-                                            <stackView opaque="NO" contentMode="scaleToFill" axis="vertical" spacing="12" translatesAutoresizingMaskIntoConstraints="NO" id="bhg-kb-dQx" userLabel="Main Stack View">
-                                                <rect key="frame" x="18" y="18" width="378" height="576.66666666666663"/>
->>>>>>> b6c7b258
                                                 <subviews>
                                                     <view contentMode="scaleToFill" translatesAutoresizingMaskIntoConstraints="NO" id="yhn-N0-bz4" userLabel="CoverAndTitle">
                                                         <rect key="frame" x="0.0" y="0.0" width="378" height="120"/>
@@ -453,7 +445,6 @@
                                                         </constraints>
                                                     </view>
                                                     <stackView opaque="NO" contentMode="scaleToFill" axis="vertical" spacing="8" translatesAutoresizingMaskIntoConstraints="NO" id="bza-Z5-QWk">
-<<<<<<< HEAD
                                                         <rect key="frame" x="0.0" y="402" width="378" height="166"/>
                                                         <subviews>
                                                             <view contentMode="scaleToFill" translatesAutoresizingMaskIntoConstraints="NO" id="7hf-Cy-beu" userLabel="OrganiseTitle">
@@ -493,24 +484,6 @@
                                                                 <subviews>
                                                                     <stackView opaque="NO" contentMode="scaleToFill" axis="vertical" spacing="2" translatesAutoresizingMaskIntoConstraints="NO" id="iAd-Xj-pGQ">
                                                                         <rect key="frame" x="16" y="0.0" width="362" height="128"/>
-=======
-                                                        <rect key="frame" x="0.0" y="402" width="378" height="174.66666666666663"/>
-                                                        <subviews>
-                                                            <label opaque="NO" userInteractionEnabled="NO" contentMode="left" horizontalHuggingPriority="251" verticalHuggingPriority="251" text="Book Details" textAlignment="natural" lineBreakMode="tailTruncation" baselineAdjustment="alignBaselines" adjustsFontSizeToFit="NO" translatesAutoresizingMaskIntoConstraints="NO" id="fse-UJ-qbK" customClass="DynamicUILabel" customModule="Reading_List" customModuleProvider="target">
-                                                                <rect key="frame" x="0.0" y="0.0" width="378" height="18.666666666666668"/>
-                                                                <fontDescription key="fontDescription" name="GillSans" family="Gill Sans" pointSize="16"/>
-                                                                <nil key="textColor"/>
-                                                                <nil key="highlightedColor"/>
-                                                                <userDefinedRuntimeAttributes>
-                                                                    <userDefinedRuntimeAttribute type="string" keyPath="dynamicFontSize" value="Body"/>
-                                                                </userDefinedRuntimeAttributes>
-                                                            </label>
-                                                            <view contentMode="scaleToFill" translatesAutoresizingMaskIntoConstraints="NO" id="46D-I0-I2V">
-                                                                <rect key="frame" x="0.0" y="26.666666666666686" width="378" height="148"/>
-                                                                <subviews>
-                                                                    <stackView opaque="NO" contentMode="scaleToFill" axis="vertical" spacing="2" translatesAutoresizingMaskIntoConstraints="NO" id="iAd-Xj-pGQ">
-                                                                        <rect key="frame" x="16" y="0.0" width="362" height="148"/>
->>>>>>> b6c7b258
                                                                         <subviews>
                                                                             <stackView opaque="NO" contentMode="scaleToFill" alignment="top" spacing="16" translatesAutoresizingMaskIntoConstraints="NO" id="eeC-fd-cO4">
                                                                                 <rect key="frame" x="0.0" y="0.0" width="362" height="20"/>
@@ -627,11 +600,7 @@
                                                                                 </constraints>
                                                                             </stackView>
                                                                             <stackView opaque="NO" contentMode="scaleToFill" alignment="top" spacing="16" translatesAutoresizingMaskIntoConstraints="NO" id="6ES-NX-Rgl">
-<<<<<<< HEAD
                                                                                 <rect key="frame" x="0.0" y="66" width="362" height="20"/>
-=======
-                                                                                <rect key="frame" x="0.0" y="65.999999999999943" width="362" height="20"/>
->>>>>>> b6c7b258
                                                                                 <subviews>
                                                                                     <label opaque="NO" userInteractionEnabled="NO" contentMode="left" horizontalHuggingPriority="252" verticalHuggingPriority="251" horizontalCompressionResistancePriority="751" text="Subjects" textAlignment="right" lineBreakMode="tailTruncation" baselineAdjustment="alignBaselines" adjustsFontSizeToFit="NO" translatesAutoresizingMaskIntoConstraints="NO" id="d0F-Jj-4CA" customClass="DynamicUILabel" customModule="Reading_List" customModuleProvider="target">
                                                                                         <rect key="frame" x="0.0" y="0.0" width="56.333333333333336" height="15"/>
@@ -669,11 +638,7 @@
                                                                                 </constraints>
                                                                             </stackView>
                                                                             <stackView opaque="NO" contentMode="scaleToFill" alignment="top" spacing="16" translatesAutoresizingMaskIntoConstraints="NO" id="Wsg-wK-pbA">
-<<<<<<< HEAD
                                                                                 <rect key="frame" x="0.0" y="88" width="362" height="40"/>
-=======
-                                                                                <rect key="frame" x="0.0" y="87.999999999999943" width="362" height="60"/>
->>>>>>> b6c7b258
                                                                                 <subviews>
                                                                                     <label opaque="NO" userInteractionEnabled="NO" contentMode="left" horizontalHuggingPriority="252" verticalHuggingPriority="251" horizontalCompressionResistancePriority="751" text="Online" textAlignment="right" lineBreakMode="tailTruncation" baselineAdjustment="alignBaselines" adjustsFontSizeToFit="NO" translatesAutoresizingMaskIntoConstraints="NO" id="ogo-6q-uuN" customClass="DynamicUILabel" customModule="Reading_List" customModuleProvider="target">
                                                                                         <rect key="frame" x="0.0" y="0.0" width="56.333333333333336" height="15"/>
@@ -862,24 +827,13 @@
                         </constraints>
                         <viewLayoutGuide key="safeArea" id="Ba7-1L-1L0"/>
                     </view>
-<<<<<<< HEAD
-                    <navigationItem key="navigationItem" largeTitleDisplayMode="never" id="PEa-Kt-jpq"/>
-=======
                     <navigationItem key="navigationItem" largeTitleDisplayMode="never" id="PEa-Kt-jpq">
-                        <rightBarButtonItems>
-                            <barButtonItem systemItem="edit" id="GJ2-Y3-ZT0">
-                                <connections>
-                                    <segue destination="prE-Mv-G4K" kind="presentation" modalPresentationStyle="formSheet" id="ttq-7h-qhd"/>
-                                </connections>
-                            </barButtonItem>
-                            <barButtonItem systemItem="action" id="dDb-cN-VfJ">
-                                <connections>
-                                    <action selector="shareButtonPressed:" destination="7uR-tE-cQd" id="IEm-8i-2JN"/>
-                                </connections>
-                            </barButtonItem>
-                        </rightBarButtonItems>
+                        <barButtonItem key="rightBarButtonItem" systemItem="action" id="cYa-sd-cSe">
+                            <connections>
+                                <action selector="shareButtonPressed:" destination="7uR-tE-cQd" id="oLL-lA-ww8"/>
+                            </connections>
+                        </barButtonItem>
                     </navigationItem>
->>>>>>> b6c7b258
                     <simulatedTabBarMetrics key="simulatedBottomBarMetrics"/>
                     <connections>
                         <outlet property="amazon" destination="kFh-Vj-XIY" id="bjc-vs-P9G"/>
