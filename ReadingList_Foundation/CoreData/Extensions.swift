--- conflicted
+++ resolved
@@ -48,14 +48,9 @@
         }
     }
 
-<<<<<<< HEAD
-    func inContext(_ context: NSManagedObjectContext) -> NSManagedObject {
+    func inContext(_ context: NSManagedObjectContext) -> Self {
         guard managedObjectContext !== context else { return self }
-        return context.object(with: objectID)
-=======
-    func inContext(_ context: NSManagedObjectContext) -> Self {
         return context.object(with: objectID) as! Self
->>>>>>> 2e8a728e
     }
 }
 
